--- conflicted
+++ resolved
@@ -218,14 +218,9 @@
     shutdown(idle_timeout, State);
 
 idle(cast, {incoming, Packet = ?CONNECT_PACKET(ConnPkt)}, State) ->
-<<<<<<< HEAD
-    ProtoVer = emqx_packet:proto_ver(ConnPkt),
-    NState = State#connection{serialize = serialize_fun(ProtoVer)},
-=======
     #mqtt_packet_connect{proto_ver = ProtoVer, properties = Properties} = ConnPkt,
     MaxPacketSize = emqx_mqtt_props:get_property('Maximum-Packet-Size', Properties, undefined),
     NState = State#connection{serialize = serialize_fun(ProtoVer, MaxPacketSize)},
->>>>>>> 681ae511
     SuccFun = fun(NewSt) -> {next_state, connected, NewSt} end,
     handle_incoming(Packet, SuccFun, NState);
 
