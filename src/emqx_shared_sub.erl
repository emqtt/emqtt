%%--------------------------------------------------------------------
%% Copyright (c) 2019 EMQ Technologies Co., Ltd. All Rights Reserved.
%%
%% Licensed under the Apache License, Version 2.0 (the "License");
%% you may not use this file except in compliance with the License.
%% You may obtain a copy of the License at
%%
%%     http://www.apache.org/licenses/LICENSE-2.0
%%
%% Unless required by applicable law or agreed to in writing, software
%% distributed under the License is distributed on an "AS IS" BASIS,
%% WITHOUT WARRANTIES OR CONDITIONS OF ANY KIND, either express or implied.
%% See the License for the specific language governing permissions and
%% limitations under the License.
%%--------------------------------------------------------------------

-module(emqx_shared_sub).

-behaviour(gen_server).

-include("emqx.hrl").
-include("emqx_mqtt.hrl").
-include("logger.hrl").
-include("types.hrl").

-logger_header("[Shared Sub]").

%% Mnesia bootstrap
-export([mnesia/1]).

-boot_mnesia({mnesia, [boot]}).
-copy_mnesia({mnesia, [copy]}).

%% APIs
-export([start_link/0]).

-export([ subscribe/3
        , unsubscribe/3
        ]).

-export([dispatch/3]).

-export([ maybe_ack/1
        , maybe_nack_dropped/1
        , nack_no_connection/1
        , is_ack_required/1
        ]).

%% for testing
-export([subscribers/2]).

%% gen_server callbacks
-export([ init/1
        , handle_call/3
        , handle_cast/2
        , handle_info/2
        , terminate/2
        , code_change/3
        ]).

-define(SERVER, ?MODULE).
-define(TAB, emqx_shared_subscription).
-define(SHARED_SUBS, emqx_shared_subscriber).
-define(ALIVE_SUBS, emqx_alive_shared_subscribers).
-define(SHARED_SUB_QOS1_DISPATCH_TIMEOUT_SECONDS, 5).
-define(ack, shared_sub_ack).
-define(nack(Reason), {shared_sub_nack, Reason}).
-define(IS_LOCAL_PID(Pid), (is_pid(Pid) andalso node(Pid) =:= node())).
-define(no_ack, no_ack).

-record(state, {pmon}).

-record(emqx_shared_subscription, {group, topic, subpid}).

%%--------------------------------------------------------------------
%% Mnesia bootstrap
%%--------------------------------------------------------------------

mnesia(boot) ->
    ok = ekka_mnesia:create_table(?TAB, [
                {type, bag},
                {ram_copies, [node()]},
                {record_name, emqx_shared_subscription},
                {attributes, record_info(fields, emqx_shared_subscription)}]);

mnesia(copy) ->
    ok = ekka_mnesia:copy_table(?TAB).

%%--------------------------------------------------------------------
%% API
%%--------------------------------------------------------------------

-spec(start_link() -> startlink_ret()).
start_link() ->
    gen_server:start_link({local, ?SERVER}, ?MODULE, [], []).

-spec(subscribe(emqx_topic:group(), emqx_topic:topic(), pid()) -> ok).
subscribe(Group, Topic, SubPid) when is_pid(SubPid) ->
    gen_server:call(?SERVER, {subscribe, Group, Topic, SubPid}).

-spec(unsubscribe(emqx_topic:group(), emqx_topic:topic(), pid()) -> ok).
unsubscribe(Group, Topic, SubPid) when is_pid(SubPid) ->
    gen_server:call(?SERVER, {unsubscribe, Group, Topic, SubPid}).

record(Group, Topic, SubPid) ->
    #emqx_shared_subscription{group = Group, topic = Topic, subpid = SubPid}.

-spec(dispatch(emqx_topic:group(), emqx_topic:topic(), emqx_types:delivery())
      -> emqx_types:deliver_result()).
dispatch(Group, Topic, Delivery) ->
    dispatch(Group, Topic, Delivery, _FailedSubs = []).

dispatch(Group, Topic, Delivery = #delivery{message = Msg}, FailedSubs) ->
    #message{from = ClientId} = Msg,
    case pick(strategy(), ClientId, Group, Topic, FailedSubs) of
        false ->
            {error, no_subscribers};
        {Type, SubPid} ->
            case do_dispatch(SubPid, Topic, Msg, Type) of
                ok ->
<<<<<<< HEAD
                    Delivery#delivery{results = [{deliver, {Group, Topic}, 1} | Results]};
=======
                    ok;
>>>>>>> 20a7ed6f
                {error, _Reason} ->
                    %% Failed to dispatch to this sub, try next.
                    dispatch(Group, Topic, Delivery, [SubPid | FailedSubs])
            end
    end.

-spec(strategy() -> random | round_robin | sticky | hash).
strategy() ->
    emqx_config:get_env(shared_subscription_strategy, round_robin).

-spec(ack_enabled() -> boolean()).
ack_enabled() ->
    emqx_config:get_env(shared_dispatch_ack_enabled, false).

do_dispatch(SubPid, Topic, Msg, _Type) when SubPid =:= self() ->
    %% Deadlock otherwise
    _ = erlang:send(SubPid, {deliver, Topic, Msg}),
    ok;
do_dispatch(SubPid, Topic, Msg, Type) ->
    dispatch_per_qos(SubPid, Topic, Msg, Type).

%% return either 'ok' (when everything is fine) or 'error'
dispatch_per_qos(SubPid, Topic, #message{qos = ?QOS_0} = Msg, _Type) ->
    %% For QoS 0 message, send it as regular dispatch
    _ = erlang:send(SubPid, {deliver, Topic, Msg}),
    ok;
dispatch_per_qos(SubPid, Topic, Msg, retry) ->
    %% Retry implies all subscribers nack:ed, send again without ack
    _ = erlang:send(SubPid, {deliver, Topic, Msg}),
    ok;
dispatch_per_qos(SubPid, Topic, Msg, fresh) ->
    case ack_enabled() of
        true ->
            dispatch_with_ack(SubPid, Topic, Msg);
        false ->
            _ = erlang:send(SubPid, {deliver, Topic, Msg}),
            ok
    end.

dispatch_with_ack(SubPid, Topic, Msg) ->
    %% For QoS 1/2 message, expect an ack
    Ref = erlang:monitor(process, SubPid),
    Sender = self(),
    _ = erlang:send(SubPid, {deliver, Topic, with_ack_ref(Msg, {Sender, Ref})}),
    Timeout = case Msg#message.qos of
                  ?QOS_1 -> timer:seconds(?SHARED_SUB_QOS1_DISPATCH_TIMEOUT_SECONDS);
                  ?QOS_2 -> infinity
              end,
    try
        receive
            {Ref, ?ack} ->
                ok;
            {Ref, ?nack(Reason)} ->
                %% the receive session may nack this message when its queue is full
                {error, Reason};
            {'DOWN', Ref, process, SubPid, Reason} ->
                {error, Reason}
        after
            Timeout ->
                {error, timeout}
        end
    after
        _ = erlang:demonitor(Ref, [flush])
    end.

with_ack_ref(Msg, SenderRef) ->
    emqx_message:set_headers(#{shared_dispatch_ack => SenderRef}, Msg).

without_ack_ref(Msg) ->
    emqx_message:set_headers(#{shared_dispatch_ack => ?no_ack}, Msg).

get_ack_ref(Msg) ->
    emqx_message:get_header(shared_dispatch_ack, Msg, ?no_ack).

-spec(is_ack_required(emqx_types:message()) -> boolean()).
is_ack_required(Msg) -> ?no_ack =/= get_ack_ref(Msg).

%% @doc Negative ack dropped message due to inflight window or message queue being full.
-spec(maybe_nack_dropped(emqx_types:message()) -> ok).
maybe_nack_dropped(Msg) ->
    case get_ack_ref(Msg) of
        ?no_ack -> ok;
        {Sender, Ref} -> nack(Sender, Ref, dropped)
    end.

%% @doc Negative ack message due to connection down.
%% Assuming this function is always called when ack is required
%% i.e is_ack_required returned true.
-spec(nack_no_connection(emqx_types:message()) -> ok).
nack_no_connection(Msg) ->
    {Sender, Ref} = get_ack_ref(Msg),
    nack(Sender, Ref, no_connection).

-spec(nack(pid(), reference(), dropped | no_connection) -> ok).
nack(Sender, Ref, Reason) ->
    erlang:send(Sender, {Ref, ?nack(Reason)}),
    ok.

-spec(maybe_ack(emqx_types:message()) -> emqx_types:message()).
maybe_ack(Msg) ->
    case get_ack_ref(Msg) of
        ?no_ack ->
            Msg;
        {Sender, Ref} ->
            erlang:send(Sender, {Ref, ?ack}),
            without_ack_ref(Msg)
    end.

pick(sticky, ClientId, Group, Topic, FailedSubs) ->
    Sub0 = erlang:get({shared_sub_sticky, Group, Topic}),
    case is_active_sub(Sub0, FailedSubs) of
        true ->
            %% the old subscriber is still alive
            %% keep using it for sticky strategy
            {fresh, Sub0};
        false ->
            %% randomly pick one for the first message
            {Type, Sub} = do_pick(random, ClientId, Group, Topic, [Sub0 | FailedSubs]),
            %% stick to whatever pick result
            erlang:put({shared_sub_sticky, Group, Topic}, Sub),
            {Type, Sub}
    end;
pick(Strategy, ClientId, Group, Topic, FailedSubs) ->
    do_pick(Strategy, ClientId, Group, Topic, FailedSubs).

do_pick(Strategy, ClientId, Group, Topic, FailedSubs) ->
    All = subscribers(Group, Topic),
    case All -- FailedSubs of
        [] when FailedSubs =:= [] ->
            %% Genuinely no subscriber
            false;
        [] ->
            %% All offline? pick one anyway
            {retry, pick_subscriber(Group, Topic, Strategy, ClientId, All)};
        Subs ->
            %% More than one available
            {fresh, pick_subscriber(Group, Topic, Strategy, ClientId, Subs)}
    end.

pick_subscriber(_Group, _Topic, _Strategy, _ClientId, [Sub]) -> Sub;
pick_subscriber(Group, Topic, Strategy, ClientId, Subs) ->
    Nth = do_pick_subscriber(Group, Topic, Strategy, ClientId, length(Subs)),
    lists:nth(Nth, Subs).

do_pick_subscriber(_Group, _Topic, random, _ClientId, Count) ->
    rand:uniform(Count);
do_pick_subscriber(_Group, _Topic, hash, ClientId, Count) ->
    1 + erlang:phash2(ClientId) rem Count;
do_pick_subscriber(Group, Topic, round_robin, _ClientId, Count) ->
    Rem = case erlang:get({shared_sub_round_robin, Group, Topic}) of
              undefined -> 0;
              N -> (N + 1) rem Count
          end,
    _ = erlang:put({shared_sub_round_robin, Group, Topic}, Rem),
    Rem + 1.

subscribers(Group, Topic) ->
    ets:select(?TAB, [{{emqx_shared_subscription, Group, Topic, '$1'}, [], ['$1']}]).

%%--------------------------------------------------------------------
%% gen_server callbacks
%%--------------------------------------------------------------------

init([]) ->
    {ok, _} = mnesia:subscribe({table, ?TAB, simple}),
    {atomic, PMon} = mnesia:transaction(fun init_monitors/0),
    ok = emqx_tables:new(?SHARED_SUBS, [protected, bag]),
    ok = emqx_tables:new(?ALIVE_SUBS, [protected, set, {read_concurrency, true}]),
    {ok, update_stats(#state{pmon = PMon})}.

init_monitors() ->
    mnesia:foldl(
      fun(#emqx_shared_subscription{subpid = SubPid}, Mon) ->
          emqx_pmon:monitor(SubPid, Mon)
      end, emqx_pmon:new(), ?TAB).

handle_call({subscribe, Group, Topic, SubPid}, _From, State = #state{pmon = PMon}) ->
    mnesia:dirty_write(?TAB, record(Group, Topic, SubPid)),
    case ets:member(?SHARED_SUBS, {Group, Topic}) of
        true  -> ok;
        false -> ok = emqx_router:do_add_route(Topic, {Group, node()})
    end,
    ok = maybe_insert_alive_tab(SubPid),
    true = ets:insert(?SHARED_SUBS, {{Group, Topic}, SubPid}),
    {reply, ok, update_stats(State#state{pmon = emqx_pmon:monitor(SubPid, PMon)})};

handle_call({unsubscribe, Group, Topic, SubPid}, _From, State) ->
    mnesia:dirty_delete_object(?TAB, record(Group, Topic, SubPid)),
    true = ets:delete_object(?SHARED_SUBS, {{Group, Topic}, SubPid}),
    case ets:member(?SHARED_SUBS, {Group, Topic}) of
        true  -> ok;
        false -> ok = emqx_router:do_delete_route(Topic, {Group, node()})
    end,
    {reply, ok, State};

handle_call(Req, _From, State) ->
    ?LOG(error, "Unexpected call: ~p", [Req]),
    {reply, ignored, State}.

handle_cast(Msg, State) ->
    ?LOG(error, "Unexpected cast: ~p", [Msg]),
    {noreply, State}.

handle_info({mnesia_table_event, {write, NewRecord, _}}, State = #state{pmon = PMon}) ->
    #emqx_shared_subscription{subpid = SubPid} = NewRecord,
    {noreply, update_stats(State#state{pmon = emqx_pmon:monitor(SubPid, PMon)})};

handle_info({mnesia_table_event, {delete_object, OldRecord, _}}, State = #state{pmon = PMon}) ->
    #emqx_shared_subscription{subpid = SubPid} = OldRecord,
    {noreply, update_stats(State#state{pmon = emqx_pmon:demonitor(SubPid, PMon)})};

handle_info({mnesia_table_event, _Event}, State) ->
    {noreply, State};

handle_info({'DOWN', _MRef, process, SubPid, _Reason}, State = #state{pmon = PMon}) ->
    ?LOG(info, "Shared subscriber down: ~p", [SubPid]),
    cleanup_down(SubPid),
    {noreply, update_stats(State#state{pmon = emqx_pmon:erase(SubPid, PMon)})};

handle_info(Info, State) ->
    ?LOG(error, "Unexpected info: ~p", [Info]),
    {noreply, State}.

terminate(_Reason, _State) ->
    mnesia:unsubscribe({table, ?TAB, simple}).

code_change(_OldVsn, State, _Extra) ->
    {ok, State}.

%%--------------------------------------------------------------------
%% Internal functions
%%--------------------------------------------------------------------

%% keep track of alive remote pids
maybe_insert_alive_tab(Pid) when ?IS_LOCAL_PID(Pid) -> ok;
maybe_insert_alive_tab(Pid) when is_pid(Pid) -> ets:insert(?ALIVE_SUBS, {Pid}), ok.

cleanup_down(SubPid) ->
    ?IS_LOCAL_PID(SubPid) orelse ets:delete(?ALIVE_SUBS, SubPid),
    lists:foreach(
        fun(Record = #emqx_shared_subscription{topic = Topic, group = Group}) ->
            ok = mnesia:dirty_delete_object(?TAB, Record),
            true = ets:delete_object(?SHARED_SUBS, {{Group, Topic}, SubPid}),
            case ets:member(?SHARED_SUBS, {Group, Topic}) of
                true -> ok;
                false -> ok = emqx_router:do_delete_route(Topic, {Group, node()})
            end
        end, mnesia:dirty_match_object(#emqx_shared_subscription{_ = '_', subpid = SubPid})).

update_stats(State) ->
    emqx_stats:setstat('subscriptions.shared.count', 'subscriptions.shared.max', ets:info(?TAB, size)),
    State.

%% Return 'true' if the subscriber process is alive AND not in the failed list
is_active_sub(Pid, FailedSubs) ->
    is_alive_sub(Pid) andalso not lists:member(Pid, FailedSubs).

%% erlang:is_process_alive/1 does not work with remote pid.
is_alive_sub(Pid) when ?IS_LOCAL_PID(Pid) ->
    erlang:is_process_alive(Pid);
is_alive_sub(Pid) ->
    [] =/= ets:lookup(?ALIVE_SUBS, Pid).
<|MERGE_RESOLUTION|>--- conflicted
+++ resolved
@@ -118,11 +118,7 @@
         {Type, SubPid} ->
             case do_dispatch(SubPid, Topic, Msg, Type) of
                 ok ->
-<<<<<<< HEAD
-                    Delivery#delivery{results = [{deliver, {Group, Topic}, 1} | Results]};
-=======
                     ok;
->>>>>>> 20a7ed6f
                 {error, _Reason} ->
                     %% Failed to dispatch to this sub, try next.
                     dispatch(Group, Topic, Delivery, [SubPid | FailedSubs])
