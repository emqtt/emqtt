--- conflicted
+++ resolved
@@ -230,14 +230,8 @@
             handle_out({connack, ReasonCode}, NChannel)
     end;
 
-<<<<<<< HEAD
-handle_in(Packet = ?PUBLISH_PACKET(QoS, Topic, PacketId),
-          Channel = #channel{protocol = Protocol}) ->
+handle_in(Packet = ?PUBLISH_PACKET(QoS, Topic, PacketId), Channel = #channel{protocol = Protocol}) ->
     case pipeline([fun validate_packet/2,
-=======
-handle_in(Packet = ?PUBLISH_PACKET(_QoS, Topic, _PacketId), Channel = #channel{proto_ver = Ver}) ->
-    case pipeline([fun validate_in/2,
->>>>>>> 3f20bcf5
                    fun process_alias/2,
                    fun check_publish/2], Packet, Channel) of
         {ok, NPacket, NChannel} ->
@@ -245,17 +239,12 @@
         {error, ReasonCode, NChannel} ->
             ProtoVer = emqx_protocol:info(proto_ver, Protocol),
             ?LOG(warning, "Cannot publish message to ~s due to ~s",
-<<<<<<< HEAD
                  [Topic, emqx_reason_codes:text(ReasonCode, ProtoVer)]),
             case QoS of
                 ?QOS_0 -> handle_out({puberr, ReasonCode}, NChannel);
                 ?QOS_1 -> handle_out({puback, PacketId, ReasonCode}, NChannel);
                 ?QOS_2 -> handle_out({pubrec, PacketId, ReasonCode}, NChannel)
             end
-=======
-                 [Topic, emqx_reason_codes:text(ReasonCode, Ver)]),
-                 handle_out(disconnect, ReasonCode, NChannel)
->>>>>>> 3f20bcf5
     end;
 
 %%TODO: How to handle the ReasonCode?
