--- conflicted
+++ resolved
@@ -75,12 +75,8 @@
     call(WsPid, info);
 info(WsConn = #ws_connection{chan_state = ChanState}) ->
     ChanInfo = emqx_channel:info(ChanState),
-<<<<<<< HEAD
     SockInfo = maps:from_list(info(?INFO_KEYS, WsConn)),
     maps:merge(ChanInfo, #{sockinfo => SockInfo}).
-=======
-    maps:merge(ChanInfo, #{conninfo => maps:from_list(ConnInfo)}).
->>>>>>> 24bfaa76
 
 info(Keys, WsConn) when is_list(Keys) ->
     [{Key, info(Key, WsConn)} || Key <- Keys];
