%% Copyright (c) 2018 EMQ Technologies Co., Ltd. All Rights Reserved.
%%
%% Licensed under the Apache License, Version 2.0 (the "License");
%% you may not use this file except in compliance with the License.
%% You may obtain a copy of the License at
%%
%%     http://www.apache.org/licenses/LICENSE-2.0
%%
%% Unless required by applicable law or agreed to in writing, software
%% distributed under the License is distributed on an "AS IS" BASIS,
%% WITHOUT WARRANTIES OR CONDITIONS OF ANY KIND, either express or implied.
%% See the License for the specific language governing permissions and
%% limitations under the License.

-module(emqx_broker).

-behaviour(gen_server).

-include("emqx.hrl").

-export([start_link/2]).
-export([subscribe/1, subscribe/2, subscribe/3]).
-export([unsubscribe/1, unsubscribe/2]).
-export([subscriber_down/1]).
-export([publish/1, safe_publish/1]).
-export([dispatch/2]).
-export([subscriptions/1, subscribers/1, subscribed/2]).
-export([get_subopts/2, set_subopts/2]).
-export([topics/0]).
%% Stats fun
-export([stats_fun/0]).

%% gen_server callbacks
-export([init/1, handle_call/3, handle_cast/2, handle_info/2, terminate/2,
         code_change/3]).

-ifdef(TEST).
-compile(export_all).
-compile(nowarn_export_all).
-endif.

-define(BROKER, ?MODULE).

%% ETS tables
-define(SUBID, emqx_subid).
-define(SUBOPTION, emqx_suboption).
-define(SUBSCRIBER, emqx_subscriber).
-define(SUBSCRIPTION, emqx_subscription).

%% Guards
-define(is_subid(Id), (is_binary(Id) orelse is_atom(Id))).

-spec(start_link(atom(), pos_integer()) -> emqx_types:startlink_ret()).
start_link(Pool, Id) ->
    _ = create_tabs(),
    Name = emqx_misc:proc_name(?BROKER, Id),
    gen_server:start_link({local, Name}, ?MODULE, [Pool, Id], []).

%%------------------------------------------------------------------------------
%% Create tabs
%%------------------------------------------------------------------------------

-spec(create_tabs() -> ok).
create_tabs() ->
    TabOpts = [public, {read_concurrency, true}, {write_concurrency, true}],

    %% SubId: SubId -> SubPid
    ok = emqx_tables:new(?SUBID, [set | TabOpts]),

    %% SubOption: {SubPid, Topic} -> SubOption
    ok = emqx_tables:new(?SUBOPTION, [set | TabOpts]),

    %% Subscription: SubPid -> Topic1, Topic2, Topic3, ...
    %% duplicate_bag: o(1) insert
    ok = emqx_tables:new(?SUBSCRIPTION, [duplicate_bag | TabOpts]),

    %% Subscriber: Topic -> SubPid1, SubPid2, SubPid3, ...
    %% duplicate_bag: o(1) insert
    ok = emqx_tables:new(?SUBSCRIBER, [bag | TabOpts]).

%%------------------------------------------------------------------------------
%% Subscribe API
%%------------------------------------------------------------------------------

-spec(subscribe(emqx_topic:topic()) -> ok).
subscribe(Topic) when is_binary(Topic) ->
    subscribe(Topic, undefined).

-spec(subscribe(emqx_topic:topic(), emqx_types:subid() | emqx_types:subopts()) -> ok).
subscribe(Topic, SubId) when is_binary(Topic), ?is_subid(SubId) ->
    subscribe(Topic, SubId, #{});
subscribe(Topic, SubOpts) when is_binary(Topic), is_map(SubOpts) ->
    subscribe(Topic, undefined, SubOpts).

-spec(subscribe(emqx_topic:topic(), emqx_types:subid(), emqx_types:subopts()) -> ok).
subscribe(Topic, SubId, SubOpts) when is_binary(Topic), ?is_subid(SubId), is_map(SubOpts) ->
    SubPid = self(),
    case ets:member(?SUBOPTION, {SubPid, Topic}) of
        false ->
            ok = emqx_broker_helper:monitor(SubPid, SubId),
            %% true = ets:insert(?SUBID, {SubId, SubPid}),
            true = ets:insert(?SUBSCRIPTION, {SubPid, Topic}),
            case maps:get(share, SubOpts, undefined) of
                undefined ->
                    Shard = emqx_broker_helper:get_shard(SubPid, Topic),
                    case Shard of
                        0 -> true = ets:insert(?SUBSCRIBER, {Topic, SubPid});
                        I ->
                            true = ets:insert(?SUBSCRIBER, {{shard, Topic, I}, SubPid}),
                            true = ets:insert(?SUBSCRIBER, {Topic, {shard, I}})
                    end,
                    SubOpts1 = maps:put(shard, Shard, SubOpts),
                    true = ets:insert(?SUBOPTION, {{SubPid, Topic}, SubOpts1}),
                    call(pick({Topic, Shard}), {subscribe, Topic});
                Group -> %% Shard subscription
                    true = ets:insert(?SUBOPTION, {{SubPid, Topic}, SubOpts}),
                    emqx_shard_sub:subscribe(Group, Topic, SubPid)
            end;
        true -> ok
    end.

%%------------------------------------------------------------------------------
%% Unsubscribe API
%%------------------------------------------------------------------------------

-spec(unsubscribe(emqx_topic:topic()) -> ok).
unsubscribe(Topic) when is_binary(Topic) ->
    SubPid = self(),
    case ets:lookup(?SUBOPTION, {SubPid, Topic}) of
        [{_, SubOpts}] ->
            _ = emqx_broker_helper:reclaim_seq(Topic),
            case maps:get(share, SubOpts, undefined) of
                undefined ->
                    case maps:get(shard, SubOpts, 0) of
                        0 ->
                            true = ets:delete_object(?SUBSCRIBER, {Topic, SubPid}),
                            ok = cast(pick(Topic), {unsubscribed, Topic});
                        I ->
                            true = ets:delete_object(?SUBSCRIBER, {{shard, Topic, I}, SubPid}),
                            case ets:member(emqx_subscriber, {shard, Topic, I}) of
                                true -> ok;
                                false -> ets:delete_object(?SUBSCRIBER, {Topic, {shard, I}})
                            end,
                            ok = cast(pick({Topic, I}), {unsubscribed, Topic, I})
                    end;
                Group ->
                    ok = emqx_shared_sub:unsubscribe(Group, Topic, SubPid)
            end,
            true = ets:delete_object(?SUBSCRIPTION, {SubPid, Topic}),
            %%true = ets:delete_object(?SUBID, {SubId, SubPid}),
            true = ets:delete(?SUBOPTION, {SubPid, Topic}),
            ok;
        [] -> ok
    end.

-spec(unsubscribe(emqx_topic:topic(), emqx_types:subid()) -> ok).
unsubscribe(Topic, _SubId) when is_binary(Topic) ->
    unsubscribe(Topic).

%%------------------------------------------------------------------------------
%% Publish
%%------------------------------------------------------------------------------

-spec(publish(emqx_types:message()) -> emqx_types:deliver_results()).
publish(Msg) when is_record(Msg, message) ->
    _ = emqx_tracer:trace(publish, Msg),
    case emqx_hooks:run('message.publish', [], Msg) of
        {ok, Msg1 = #message{topic = Topic}} ->
            Delivery = route(aggre(emqx_router:match_routes(Topic)), delivery(Msg1)),
            Delivery#delivery.results;
        {stop, _} ->
            emqx_logger:warning("Stop publishing: ~s", [emqx_message:format(Msg)]),
            []
    end.

%% Called internally
-spec(safe_publish(emqx_types:message()) -> ok).
safe_publish(Msg) when is_record(Msg, message) ->
    try
        publish(Msg)
    catch
        _:Error:Stacktrace ->
            emqx_logger:error("[Broker] publish error: ~p~n~p~n~p", [Error, Msg, Stacktrace])
    after
        ok
    end.

delivery(Msg) ->
    #delivery{sender = self(), message = Msg, results = []}.

%%------------------------------------------------------------------------------
%% Route
%%------------------------------------------------------------------------------

route([], Delivery = #delivery{message = Msg}) ->
    emqx_hooks:run('message.dropped', [#{node => node()}, Msg]),
    inc_dropped_cnt(Msg#message.topic), Delivery;

route([{To, Node}], Delivery) when Node =:= node() ->
    dispatch(To, Delivery);

route([{To, Node}], Delivery = #delivery{results = Results}) when is_atom(Node) ->
    forward(Node, To, Delivery#delivery{results = [{route, Node, To}|Results]});

route([{To, Group}], Delivery) when is_tuple(Group); is_binary(Group) ->
    emqx_shared_sub:dispatch(Group, To, Delivery);

route(Routes, Delivery) ->
    lists:foldl(fun(Route, Acc) -> route([Route], Acc) end, Delivery, Routes).

aggre([]) ->
    [];
aggre([#route{topic = To, dest = Node}]) when is_atom(Node) ->
    [{To, Node}];
aggre([#route{topic = To, dest = {Group, _Node}}]) ->
    [{To, Group}];
aggre(Routes) ->
    lists:foldl(
      fun(#route{topic = To, dest = Node}, Acc) when is_atom(Node) ->
          [{To, Node} | Acc];
         (#route{topic = To, dest = {Group, _Node}}, Acc) ->
          lists:usort([{To, Group} | Acc])
      end, [], Routes).

%% @doc Forward message to another node.
forward(Node, To, Delivery) ->
    %% rpc:call to ensure the delivery, but the latency:(
    case emqx_rpc:call(Node, ?BROKER, dispatch, [To, Delivery]) of
        {badrpc, Reason} ->
            emqx_logger:error("[Broker] Failed to forward msg to ~s: ~p", [Node, Reason]),
            Delivery;
        Delivery1 -> Delivery1
    end.

-spec(dispatch(emqx_topic:topic(), emqx_types:delivery()) -> emqx_types:delivery()).
dispatch(Topic, Delivery = #delivery{message = Msg, results = Results}) ->
    case subscribers(Topic) of
        [] ->
            emqx_hooks:run('message.dropped', [#{node => node()}, Msg]),
            inc_dropped_cnt(Topic),
            Delivery;
        [Sub] -> %% optimize?
            dispatch(Sub, Topic, Msg),
            Delivery#delivery{results = [{dispatch, Topic, 1}|Results]};
        Subs ->
            Count = lists:foldl(
                      fun(Sub, Acc) ->
                              dispatch(Sub, Topic, Msg), Acc + 1
                      end, 0, Subs),
            Delivery#delivery{results = [{dispatch, Topic, Count}|Results]}
    end.

dispatch(SubPid, Topic, Msg) when is_pid(SubPid) ->
    SubPid ! {dispatch, Topic, Msg};
dispatch({shard, I}, Topic, Msg) ->

    lists:foreach(fun(SubPid) ->
                      SubPid ! {dispatch, Topic, Msg}
                  end, safe_lookup_element(?SUBSCRIBER, {shard, Topic, I}, [])).

inc_dropped_cnt(<<"$SYS/", _/binary>>) ->
    ok;
inc_dropped_cnt(_Topic) ->
    emqx_metrics:inc('messages/dropped').

-spec(subscribers(emqx_topic:topic()) -> [pid()]).
subscribers(Topic) ->
    safe_lookup_element(?SUBSCRIBER, Topic, []).

<<<<<<< HEAD
-spec(subscriptions(emqx_types:subscriber())
      -> [{emqx_topic:topic(), emqx_types:subopts()}]).
subscriptions(Subscriber) ->
    lists:map(fun({_, {share, _Group, Topic}}) ->
                  subscription(Topic, Subscriber);
                 ({_, Topic}) ->
                  subscription(Topic, Subscriber)
              end, ets:lookup(?SUBSCRIPTION, Subscriber)).

subscription(Topic, Subscriber) ->
    {Topic, ets:lookup_element(?SUBOPTION, {Topic, Subscriber}, 2)}.

-spec(subscribed(emqx_topic:topic(), pid() | emqx_types:subid() | emqx_types:subscriber()) -> boolean()).
subscribed(Topic, SubPid) when is_binary(Topic), is_pid(SubPid) ->
    case ets:match_object(?SUBOPTION, {{Topic, {SubPid, '_'}}, '_'}, 1) of
        {Match, _} ->
            length(Match) >= 1;
        '$end_of_table' ->
            false
    end;
subscribed(Topic, SubId) when is_binary(Topic), ?is_subid(SubId) ->
    case ets:match_object(?SUBOPTION, {{Topic, {'_', SubId}}, '_'}, 1) of
        {Match, _} ->
            length(Match) >= 1;
    '$end_of_table' ->
            false
    end;
subscribed(Topic, {SubPid, SubId}) when is_binary(Topic), is_pid(SubPid), ?is_subid(SubId) ->
    ets:member(?SUBOPTION, {Topic, {SubPid, SubId}}).

-spec(get_subopts(emqx_topic:topic(), emqx_types:subscriber()) -> emqx_types:subopts()).
get_subopts(Topic, Subscriber) when is_binary(Topic) ->
    try ets:lookup_element(?SUBOPTION, {Topic, Subscriber}, 2)
    catch error:badarg -> []
    end.
=======
%%------------------------------------------------------------------------------
%% Subscriber is down
%%------------------------------------------------------------------------------

-spec(subscriber_down(pid()) -> true).
subscriber_down(SubPid) ->
    lists:foreach(
      fun(Sub = {_Pid, Topic}) ->
          case ets:lookup(?SUBOPTION, Sub) of
              [{_, SubOpts}] ->
                  _ = emqx_broker_helper:reclaim_seq(Topic),
                  case maps:get(shard, SubOpts, 0) of
                      0 ->
                          true = ets:delete_object(?SUBSCRIBER, {Topic, SubPid}),
                          ok = cast(pick(Topic), {unsubscribed, Topic});
                      I ->
                          true = ets:delete_object(?SUBSCRIBER, {{shard, Topic, I}, SubPid}),
                          case ets:member(emqx_subscriber, {shard, Topic, I}) of
                              true -> ok;
                              false -> ets:delete_object(?SUBSCRIBER, {Topic, {shard, I}})
                          end,
                          ok = cast(pick({Topic, I}), {unsubscribed, Topic, I})
                  end,
                  ets:delete(?SUBOPTION, Sub);
              [] -> ok
          end
      end, ets:lookup(?SUBSCRIPTION, SubPid)),
      true = ets:delete(?SUBSCRIPTION, SubPid).

%%------------------------------------------------------------------------------
%% Management APIs
%%------------------------------------------------------------------------------
>>>>>>> fb7b63c5

-spec(subscriptions(pid() | emqx_types:subid())
      -> [{emqx_topic:topic(), emqx_types:subopts()}]).
subscriptions(SubPid) ->
    [{Topic, safe_lookup_element(?SUBOPTION, {SubPid, Topic}, #{})}
      || Topic <- safe_lookup_element(?SUBSCRIPTION, SubPid, [])].

-spec(subscribed(pid(), emqx_topic:topic()) -> boolean()).
subscribed(SubPid, Topic) when is_pid(SubPid) ->
    ets:member(?SUBOPTION, {SubPid, Topic});
subscribed(SubId, Topic) when ?is_subid(SubId) ->
    %%FIXME:... SubId -> SubPid
    ets:member(?SUBOPTION, {SubId, Topic}).

-spec(get_subopts(pid(), emqx_topic:topic()) -> emqx_types:subopts()).
get_subopts(SubPid, Topic) when is_pid(SubPid), is_binary(Topic) ->
    safe_lookup_element(?SUBOPTION, {SubPid, Topic}, #{}).

-spec(set_subopts(emqx_topic:topic(), emqx_types:subopts()) -> boolean()).
set_subopts(Topic, NewOpts) when is_binary(Topic), is_map(NewOpts) ->
    Sub = {self(), Topic},
    case ets:lookup(?SUBOPTION, Sub) of
        [{_, OldOpts}] ->
            ets:insert(?SUBOPTION, {Sub, maps:merge(OldOpts, NewOpts)});
        [] -> false
    end.

-spec(topics() -> [emqx_topic:topic()]).
topics() ->
    emqx_router:topics().

safe_lookup_element(Tab, Key, Def) ->
    try ets:lookup_element(Tab, Key, 2) catch error:badarg -> Def end.

%%------------------------------------------------------------------------------
%% Stats fun
%%------------------------------------------------------------------------------

stats_fun() ->
    safe_update_stats(?SUBSCRIBER, 'subscribers/count', 'subscribers/max'),
    safe_update_stats(?SUBSCRIPTION, 'subscriptions/count', 'subscriptions/max'),
    safe_update_stats(?SUBOPTION, 'suboptions/count', 'suboptions/max').

safe_update_stats(Tab, Stat, MaxStat) ->
    case ets:info(Tab, size) of
        undefined -> ok;
        Size -> emqx_stats:setstat(Stat, MaxStat, Size)
    end.

%%------------------------------------------------------------------------------
%% call, cast, pick
%%------------------------------------------------------------------------------

call(Broker, Req) ->
    gen_server:call(Broker, Req).

cast(Broker, Msg) ->
    gen_server:cast(Broker, Msg).

%% Pick a broker
pick(Topic) ->
    gproc_pool:pick_worker(broker, Topic).

%%------------------------------------------------------------------------------
%% gen_server callbacks
%%------------------------------------------------------------------------------

init([Pool, Id]) ->
    _ = emqx_router:set_mode(protected),
    true = gproc_pool:connect_worker(Pool, {Pool, Id}),
    {ok, #{pool => Pool, id => Id}}.

handle_call({subscribe, Topic}, _From, State) ->
    case get(Topic) of
        undefined ->
            _ = put(Topic, true),
            emqx_router:add_route(Topic);
        true -> ok
    end,
    {reply, ok, State};

handle_call(Req, _From, State) ->
    emqx_logger:error("[Broker] unexpected call: ~p", [Req]),
    {reply, ignored, State}.

handle_cast({unsubscribed, Topic}, State) ->
    case ets:member(?SUBSCRIBER, Topic) of
        false ->
<<<<<<< HEAD
            Group = maps:get(share, SubOpts, undefined),
            true = do_subscribe(Group, Topic, Subscriber, SubOpts),
            emqx_shared_sub:subscribe(Group, Topic, SubPid),
            emqx_router:add_route(From, Topic, dest(Group)),
            {noreply, monitor_subscriber(Subscriber, State)};
        true ->
            gen_server:reply(From, ok),
            {noreply, State}
    end;

handle_cast({From, #unsubscribe{topic = Topic, subpid = SubPid, subid = SubId}}, State) ->
    Subscriber = {SubPid, SubId},
    case ets:lookup(?SUBOPTION, {Topic, Subscriber}) of
        [{_, SubOpts}] ->
            Group = maps:get(share, SubOpts, undefined),
            true = do_unsubscribe(Group, Topic, Subscriber),
            emqx_shared_sub:unsubscribe(Group, Topic, SubPid),
            case ets:member(?SUBSCRIBER, Topic) of
                false -> emqx_router:del_route(From, Topic, dest(Group));
                true  -> gen_server:reply(From, ok)
            end;
        [] -> gen_server:reply(From, ok)
=======
           _ = erase(Topic),
           emqx_router:delete_route(Topic);
        true -> ok
    end,
    {noreply, State};

handle_cast({unsubscribed, Topic, I}, State) ->
    case ets:member(?SUBSCRIBER, {shard, Topic, I}) of
        false ->
            true = ets:delete_object(?SUBSCRIBER, {Topic, {shard, I}}),
            cast(pick(Topic), {unsubscribed, Topic});
        true -> ok
>>>>>>> fb7b63c5
    end,
    {noreply, State};

handle_cast(Msg, State) ->
    emqx_logger:error("[Broker] unexpected cast: ~p", [Msg]),
    {noreply, State}.

handle_info(Info, State) ->
    emqx_logger:error("[Broker] unexpected info: ~p", [Info]),
    {noreply, State}.

terminate(_Reason, #{pool := Pool, id := Id}) ->
    gproc_pool:disconnect_worker(Pool, {Pool, Id}).

code_change(_OldVsn, State, _Extra) ->
    {ok, State}.

%%------------------------------------------------------------------------------
%% Internal functions
%%------------------------------------------------------------------------------
<<<<<<< HEAD

do_subscribe(Group, Topic, Subscriber, SubOpts) ->
    ets:insert(?SUBSCRIPTION, {Subscriber, shared(Group, Topic)}),
    ets:insert(?SUBSCRIBER, {Topic, shared(Group, Subscriber)}),
    ets:insert(?SUBOPTION, {{Topic, Subscriber}, SubOpts}).

do_unsubscribe(Group, Topic, Subscriber) ->
    ets:delete_object(?SUBSCRIPTION, {Subscriber, shared(Group, Topic)}),
    ets:delete_object(?SUBSCRIBER, {Topic, shared(Group, Subscriber)}),
    ets:delete(?SUBOPTION, {Topic, Subscriber}).

subscriber_down(Subscriber) ->
    Topics = lists:map(fun({_, {share, Group, Topic}}) ->
                           {Topic, Group};
                          ({_, Topic}) ->
                           {Topic, undefined}
                       end, ets:lookup(?SUBSCRIPTION, Subscriber)),
    lists:foreach(fun({Topic, undefined}) ->
                      true = do_unsubscribe(undefined, Topic, Subscriber),
                      ets:member(?SUBSCRIBER, Topic) orelse emqx_router:del_route(Topic, dest(undefined));
                 ({Topic, Group}) ->
                     true = do_unsubscribe(Group, Topic, Subscriber),
                     Groups = groups(Topic),
                     case lists:member(Group, lists:usort(Groups)) of
                        true  -> ok;
                        false -> emqx_router:del_route(Topic, dest(Group))
                    end
                  end, Topics).

monitor_subscriber({SubPid, SubId}, State = #state{submap = SubMap, submon = SubMon}) ->
    UpFun = fun(SubIds) -> lists:usort([SubId|SubIds]) end,
    State#state{submap = maps:update_with(SubPid, UpFun, [SubId], SubMap),
                submon = emqx_pmon:monitor(SubPid, SubMon)}.

demonitor_subscriber(SubPid, State = #state{submap = SubMap, submon = SubMon}) ->
    State#state{submap = maps:remove(SubPid, SubMap),
                submon = emqx_pmon:demonitor(SubPid, SubMon)}.

dest(undefined) -> node();
dest(Group)     -> {Group, node()}.

shared(undefined, Name) -> Name;
shared(Group, Name)     -> {share, Group, Name}.

groups(Topic) ->
    lists:foldl(fun({_, {share, Group, _}}, Acc) ->
                        [Group | Acc];
                   ({_, _}, Acc) ->
                        Acc
                end, [], ets:lookup(?SUBSCRIBER, Topic)).
=======
>>>>>>> fb7b63c5
<|MERGE_RESOLUTION|>--- conflicted
+++ resolved
@@ -267,43 +267,6 @@
 subscribers(Topic) ->
     safe_lookup_element(?SUBSCRIBER, Topic, []).
 
-<<<<<<< HEAD
--spec(subscriptions(emqx_types:subscriber())
-      -> [{emqx_topic:topic(), emqx_types:subopts()}]).
-subscriptions(Subscriber) ->
-    lists:map(fun({_, {share, _Group, Topic}}) ->
-                  subscription(Topic, Subscriber);
-                 ({_, Topic}) ->
-                  subscription(Topic, Subscriber)
-              end, ets:lookup(?SUBSCRIPTION, Subscriber)).
-
-subscription(Topic, Subscriber) ->
-    {Topic, ets:lookup_element(?SUBOPTION, {Topic, Subscriber}, 2)}.
-
--spec(subscribed(emqx_topic:topic(), pid() | emqx_types:subid() | emqx_types:subscriber()) -> boolean()).
-subscribed(Topic, SubPid) when is_binary(Topic), is_pid(SubPid) ->
-    case ets:match_object(?SUBOPTION, {{Topic, {SubPid, '_'}}, '_'}, 1) of
-        {Match, _} ->
-            length(Match) >= 1;
-        '$end_of_table' ->
-            false
-    end;
-subscribed(Topic, SubId) when is_binary(Topic), ?is_subid(SubId) ->
-    case ets:match_object(?SUBOPTION, {{Topic, {'_', SubId}}, '_'}, 1) of
-        {Match, _} ->
-            length(Match) >= 1;
-    '$end_of_table' ->
-            false
-    end;
-subscribed(Topic, {SubPid, SubId}) when is_binary(Topic), is_pid(SubPid), ?is_subid(SubId) ->
-    ets:member(?SUBOPTION, {Topic, {SubPid, SubId}}).
-
--spec(get_subopts(emqx_topic:topic(), emqx_types:subscriber()) -> emqx_types:subopts()).
-get_subopts(Topic, Subscriber) when is_binary(Topic) ->
-    try ets:lookup_element(?SUBOPTION, {Topic, Subscriber}, 2)
-    catch error:badarg -> []
-    end.
-=======
 %%------------------------------------------------------------------------------
 %% Subscriber is down
 %%------------------------------------------------------------------------------
@@ -336,7 +299,6 @@
 %%------------------------------------------------------------------------------
 %% Management APIs
 %%------------------------------------------------------------------------------
->>>>>>> fb7b63c5
 
 -spec(subscriptions(pid() | emqx_types:subid())
       -> [{emqx_topic:topic(), emqx_types:subopts()}]).
@@ -425,30 +387,6 @@
 handle_cast({unsubscribed, Topic}, State) ->
     case ets:member(?SUBSCRIBER, Topic) of
         false ->
-<<<<<<< HEAD
-            Group = maps:get(share, SubOpts, undefined),
-            true = do_subscribe(Group, Topic, Subscriber, SubOpts),
-            emqx_shared_sub:subscribe(Group, Topic, SubPid),
-            emqx_router:add_route(From, Topic, dest(Group)),
-            {noreply, monitor_subscriber(Subscriber, State)};
-        true ->
-            gen_server:reply(From, ok),
-            {noreply, State}
-    end;
-
-handle_cast({From, #unsubscribe{topic = Topic, subpid = SubPid, subid = SubId}}, State) ->
-    Subscriber = {SubPid, SubId},
-    case ets:lookup(?SUBOPTION, {Topic, Subscriber}) of
-        [{_, SubOpts}] ->
-            Group = maps:get(share, SubOpts, undefined),
-            true = do_unsubscribe(Group, Topic, Subscriber),
-            emqx_shared_sub:unsubscribe(Group, Topic, SubPid),
-            case ets:member(?SUBSCRIBER, Topic) of
-                false -> emqx_router:del_route(From, Topic, dest(Group));
-                true  -> gen_server:reply(From, ok)
-            end;
-        [] -> gen_server:reply(From, ok)
-=======
            _ = erase(Topic),
            emqx_router:delete_route(Topic);
         true -> ok
@@ -461,7 +399,6 @@
             true = ets:delete_object(?SUBSCRIBER, {Topic, {shard, I}}),
             cast(pick(Topic), {unsubscribed, Topic});
         true -> ok
->>>>>>> fb7b63c5
     end,
     {noreply, State};
 
@@ -482,56 +419,3 @@
 %%------------------------------------------------------------------------------
 %% Internal functions
 %%------------------------------------------------------------------------------
-<<<<<<< HEAD
-
-do_subscribe(Group, Topic, Subscriber, SubOpts) ->
-    ets:insert(?SUBSCRIPTION, {Subscriber, shared(Group, Topic)}),
-    ets:insert(?SUBSCRIBER, {Topic, shared(Group, Subscriber)}),
-    ets:insert(?SUBOPTION, {{Topic, Subscriber}, SubOpts}).
-
-do_unsubscribe(Group, Topic, Subscriber) ->
-    ets:delete_object(?SUBSCRIPTION, {Subscriber, shared(Group, Topic)}),
-    ets:delete_object(?SUBSCRIBER, {Topic, shared(Group, Subscriber)}),
-    ets:delete(?SUBOPTION, {Topic, Subscriber}).
-
-subscriber_down(Subscriber) ->
-    Topics = lists:map(fun({_, {share, Group, Topic}}) ->
-                           {Topic, Group};
-                          ({_, Topic}) ->
-                           {Topic, undefined}
-                       end, ets:lookup(?SUBSCRIPTION, Subscriber)),
-    lists:foreach(fun({Topic, undefined}) ->
-                      true = do_unsubscribe(undefined, Topic, Subscriber),
-                      ets:member(?SUBSCRIBER, Topic) orelse emqx_router:del_route(Topic, dest(undefined));
-                 ({Topic, Group}) ->
-                     true = do_unsubscribe(Group, Topic, Subscriber),
-                     Groups = groups(Topic),
-                     case lists:member(Group, lists:usort(Groups)) of
-                        true  -> ok;
-                        false -> emqx_router:del_route(Topic, dest(Group))
-                    end
-                  end, Topics).
-
-monitor_subscriber({SubPid, SubId}, State = #state{submap = SubMap, submon = SubMon}) ->
-    UpFun = fun(SubIds) -> lists:usort([SubId|SubIds]) end,
-    State#state{submap = maps:update_with(SubPid, UpFun, [SubId], SubMap),
-                submon = emqx_pmon:monitor(SubPid, SubMon)}.
-
-demonitor_subscriber(SubPid, State = #state{submap = SubMap, submon = SubMon}) ->
-    State#state{submap = maps:remove(SubPid, SubMap),
-                submon = emqx_pmon:demonitor(SubPid, SubMon)}.
-
-dest(undefined) -> node();
-dest(Group)     -> {Group, node()}.
-
-shared(undefined, Name) -> Name;
-shared(Group, Name)     -> {share, Group, Name}.
-
-groups(Topic) ->
-    lists:foldl(fun({_, {share, Group, _}}, Acc) ->
-                        [Group | Acc];
-                   ({_, _}, Acc) ->
-                        Acc
-                end, [], ets:lookup(?SUBSCRIBER, Topic)).
-=======
->>>>>>> fb7b63c5
