-module('rebar.config').

-export([do/2]).

do(Dir, CONFIG) ->
    case iolist_to_binary(Dir) of
        <<".">> ->
            {HasElixir, C1} = deps(CONFIG),
            Config = dialyzer(C1),
            maybe_dump(Config ++ [{overrides, overrides()}] ++ coveralls() ++ config(HasElixir));
        _ ->
            CONFIG
    end.

bcrypt() ->
    {bcrypt, {git, "https://github.com/emqx/erlang-bcrypt.git", {branch, "0.6.0"}}}.

quicer() ->
    {quicer, {git, "https://github.com/emqx/quic.git", {tag, "0.0.7"}}}.

deps(Config) ->
    {deps, OldDeps} = lists:keyfind(deps, 1, Config),
    MoreDeps = [bcrypt() || provide_bcrypt_dep()] ++
        [quicer() || is_quicer_supported()],
    {HasElixir, ExtraDeps} = extra_deps(),
    {HasElixir, lists:keystore(deps, 1, Config, {deps, OldDeps ++ MoreDeps ++ ExtraDeps})}.

extra_deps() ->
    {ok, Proplist} = file:consult("lib-extra/plugins"),
    ErlPlugins0 = proplists:get_value(erlang_plugins, Proplist),
    ExPlugins0 = proplists:get_value(elixir_plugins, Proplist),
    Filter = string:split(os:getenv("EMQX_EXTRA_PLUGINS", ""), ",", all),
    ErlPlugins = filter_extra_deps(ErlPlugins0, Filter),
    ExPlugins = filter_extra_deps(ExPlugins0, Filter),
    {ExPlugins =/= [], ErlPlugins ++ ExPlugins}.

filter_extra_deps(AllPlugins, ["all"]) ->
    AllPlugins;
filter_extra_deps(AllPlugins, Filter) ->
    filter_extra_deps(AllPlugins, Filter, []).
filter_extra_deps([], _, Acc) ->
    lists:reverse(Acc);
filter_extra_deps([{Plugin, _} = P | More], Filter, Acc) ->
    case lists:member(atom_to_list(Plugin), Filter) of
        true ->
            filter_extra_deps(More, Filter, [P | Acc]);
        false ->
            filter_extra_deps(More, Filter, Acc)
    end.

overrides() ->
    [ {add, [ {extra_src_dirs, [{"etc", [{recursive,true}]}]}
            , {erl_opts, [{compile_info, [{emqx_vsn, get_vsn()}]}]}
            ]}
    , {add, snabbkaffe,
       [{erl_opts, common_compile_opts()}]}
    ] ++ community_plugin_overrides().

community_plugin_overrides() ->
    [{add, App, [ {erl_opts, [{i, "include"}]}]} || App <- relx_plugin_apps_extra()].

config(HasElixir) ->
    [ {cover_enabled, is_cover_enabled()}
    , {profiles, profiles()}
    , {project_app_dirs, project_app_dirs()}
    , {plugins, plugins(HasElixir)}
    | [ {provider_hooks, [ {pre,  [{compile, {mix, find_elixir_libs}}]}
                         , {post, [{compile, {mix, consolidate_protocols}}]}
                         ]} || HasElixir ]
    ].

is_cover_enabled() ->
    case os:getenv("ENABLE_COVER_COMPILE") of
        "1"-> true;
        "true" -> true;
        _ -> false
    end.

is_enterprise() ->
    filelib:is_regular("EMQX_ENTERPRISE").

is_quicer_supported() ->
    not (false =/= os:getenv("BUILD_WITHOUT_QUIC") orelse
         is_win32() orelse is_centos_6()
        ).

is_centos_6() ->
    %% reason:
    %% glibc is too old
    case file:read_file("/etc/centos-release") of
        {ok, <<"CentOS release 6", _/binary >>} ->
            true;
        _ ->
            false
    end.

is_win32() ->
    win32 =:= element(1, os:type()).

project_app_dirs() ->
    ["apps/*"] ++
    case is_enterprise() of
        true -> ["lib-ee/*"];
        false -> []
    end.

plugins(HasElixir) ->
    [ {relup_helper,{git,"https://github.com/emqx/relup_helper", {tag, "2.0.0"}}}
    , {er_coap_client, {git, "https://github.com/emqx/er_coap_client", {tag, "v1.0.3"}}}
      %% emqx main project does not require port-compiler
      %% pin at root level for deterministic
    , {pc, {git, "https://github.com/emqx/port_compiler.git", {tag, "v1.11.1"}}}
    | [ rebar_mix || HasElixir ]
    ]
    %% test plugins are concatenated to default profile plugins
    %% otherwise rebar3 test profile runs are super slow
    ++ test_plugins().

test_plugins() ->
    [ rebar3_proper,
      {coveralls, {git, "https://github.com/emqx/coveralls-erl", {branch, "fix-git-info"}}}
    ].

test_deps() ->
    [ {bbmustache, "1.10.0"}
    %, {emqx_ct_helpers, {git, "https://github.com/emqx/emqx-ct-helpers", {tag, "2.0.0"}}}
    , {emqx_ct_helpers, {git, "https://github.com/emqx/emqx-ct-helpers", {branch, "hocon"}}}
    , meck
    ].

common_compile_opts() ->
    AppNames = app_names(),
    [ debug_info % alwyas include debug_info
    , {compile_info, [{emqx_vsn, get_vsn()}]}
    , {d, snk_kind, msg}
    ] ++
    [{d, 'EMQX_DEP_APPS', AppNames -- [emqx, emqx_machine]}] ++
    [{d, 'EMQX_ENTERPRISE'} || is_enterprise()] ++
    [{d, 'EMQX_BENCHMARK'} || os:getenv("EMQX_BENCHMARK") =:= "1" ].

prod_compile_opts() ->
    [ compressed
    , deterministic
    , warnings_as_errors
    | common_compile_opts()
    ].

prod_overrides() ->
    [{add, [ {erl_opts, [deterministic]}]}].

profiles() ->
    CommonCompileOpts = lists:keydelete('EMQX_EXT_SCHEMAS', 2, common_compile_opts()),
    Vsn = get_vsn(),
    [ {'emqx',          [ {erl_opts, prod_compile_opts()}
                        , {relx, relx(Vsn, cloud, bin)}
                        , {overrides, prod_overrides()}
                        ]}
    , {'emqx-pkg',      [ {erl_opts, prod_compile_opts()}
                        , {relx, relx(Vsn, cloud, pkg)}
                        , {overrides, prod_overrides()}
                        ]}
    , {'emqx-edge',     [ {erl_opts, prod_compile_opts()}
                        , {relx, relx(Vsn, edge, bin)}
                        , {overrides, prod_overrides()}
                        ]}
    , {'emqx-edge-pkg', [ {erl_opts, prod_compile_opts()}
                        , {relx, relx(Vsn, edge, pkg)}
                        , {overrides, prod_overrides()}
                        ]}
    , {check,           [ {erl_opts, CommonCompileOpts}
                        ]}
    , {test,            [ {deps, test_deps()}
                        , {erl_opts, CommonCompileOpts ++ erl_opts_i() }
                        , {extra_src_dirs, [{"test", [{recursive,true}]}]}
                        ]}
    ] ++ ee_profiles(Vsn).

%% RelType: cloud (full size) | edge (slim size)
%% PkgType: bin | pkg
relx(Vsn, RelType, PkgType) ->
    IsEnterprise = is_enterprise(),
    [ {include_src,false}
    , {include_erts, true}
    , {extended_start_script,false}
    , {generate_start_script,false}
    , {sys_config,false}
    , {vm_args,false}
    , {release, {emqx, Vsn}, relx_apps(RelType)}
    , {overlay, relx_overlay(RelType)}
    , {overlay_vars, [ {built_on_arch, rebar_utils:get_arch()}
                     , {emqx_description, emqx_description(RelType, IsEnterprise)}
                     | overlay_vars(RelType, PkgType, IsEnterprise)]}
    ].

emqx_description(cloud, true) -> "EMQ X Enterprise";
emqx_description(cloud, false) -> "EMQ X Broker";
emqx_description(edge, _) -> "EMQ X Edge".

overlay_vars(_RelType, PkgType, true) ->
    ee_overlay_vars(PkgType);
overlay_vars(RelType, PkgType, false) ->
    overlay_vars_rel(RelType) ++ overlay_vars_pkg(PkgType).

%% vars per release type, cloud or edge
overlay_vars_rel(RelType) ->
    VmArgs = case RelType of
                 cloud -> "vm.args";
                 edge -> "vm.args.edge"
             end,

    [ {vm_args_file, VmArgs}
    ].

%% vars per packaging type, bin(zip/tar.gz/docker) or pkg(rpm/deb)
overlay_vars_pkg(bin) ->
    [ {platform_bin_dir, "bin"}
    , {platform_data_dir, "data"}
    , {platform_etc_dir, "etc"}
    , {platform_lib_dir, "lib"}
    , {platform_log_dir, "log"}
    , {platform_plugins_dir, "plugins"}
    , {runner_root_dir, "$(cd $(dirname $(readlink $0 || echo $0))/..; pwd -P)"}
    , {runner_bin_dir, "$RUNNER_ROOT_DIR/bin"}
    , {runner_etc_dir, "$RUNNER_ROOT_DIR/etc"}
    , {runner_lib_dir, "$RUNNER_ROOT_DIR/lib"}
    , {runner_log_dir, "$RUNNER_ROOT_DIR/log"}
    , {runner_data_dir, "$RUNNER_ROOT_DIR/data"}
    , {runner_user, ""}
    ];
overlay_vars_pkg(pkg) ->
    [ {platform_bin_dir, ""}
    , {platform_data_dir, "/var/lib/emqx"}
    , {platform_etc_dir, "/etc/emqx"}
    , {platform_lib_dir, ""}
    , {platform_log_dir, "/var/log/emqx"}
    , {platform_plugins_dir, "/var/lib/enqx/plugins"}
    , {runner_root_dir, "/usr/lib/emqx"}
    , {runner_bin_dir, "/usr/bin"}
    , {runner_etc_dir, "/etc/emqx"}
    , {runner_lib_dir, "$RUNNER_ROOT_DIR/lib"}
    , {runner_log_dir, "/var/log/emqx"}
    , {runner_data_dir, "/var/lib/emqx"}
    , {runner_user, "emqx"}
    ].

relx_apps(ReleaseType) ->
    [ kernel
    , sasl
    , crypto
    , public_key
    , asn1
    , syntax_tools
    , ssl
    , os_mon
    , inets
    , compiler
    , runtime_tools
    , {emqx, load} % started by emqx_machine
    , emqx_machine
    , {mnesia, load}
    , {ekka, load}
    , {emqx_plugin_libs, load}
    , observer_cli
    , emqx_http_lib
    , emqx_resource
    , emqx_connector
    , emqx_authn
    , emqx_authz
    , emqx_gateway
    , {emqx_exhook, load}
    , emqx_data_bridge
    , emqx_rule_engine
    , emqx_rule_actions
    , emqx_bridge_mqtt
    , emqx_modules
    , emqx_management
    , emqx_dashboard
    , emqx_retainer
    , emqx_statsd
    , emqx_prometheus
    ]
    ++ [quicer || is_quicer_supported()]
    ++ [emqx_license || is_enterprise()]
    ++ [bcrypt || provide_bcrypt_release(ReleaseType)]
    ++ relx_apps_per_rel(ReleaseType)
       %% NOTE: applications below are only loaded after node start/restart
       %% TODO: Add loaded/unloaded state to plugin apps
       %%       then we can always start plugin apps
    ++ [{N, load} || N <- relx_plugin_apps(ReleaseType)].

relx_apps_per_rel(cloud) ->
    [ xmerl
    | [{observer, load} || is_app(observer)]
    ];
relx_apps_per_rel(edge) ->
    [].

is_app(Name) ->
    case application:load(Name) of
        ok -> true;
        {error,{already_loaded, _}} -> true;
        _ -> false
    end.

relx_plugin_apps(ReleaseType) ->
    relx_plugin_apps_per_rel(ReleaseType)
    ++ relx_plugin_apps_enterprise(is_enterprise())
    ++ relx_plugin_apps_extra().

relx_plugin_apps_per_rel(cloud) ->
    [];
relx_plugin_apps_per_rel(edge) ->
    [].

relx_plugin_apps_enterprise(true) ->
    [list_to_atom(A) || A <- filelib:wildcard("*", "lib-ee"),
                        filelib:is_dir(filename:join(["lib-ee", A]))];
relx_plugin_apps_enterprise(false) -> [].

relx_plugin_apps_extra() ->
    {_HasElixir, ExtraDeps} = extra_deps(),
    [Plugin || {Plugin, _} <- ExtraDeps].

relx_overlay(ReleaseType) ->
    [ {mkdir, "log/"}
    , {mkdir, "data/"}
    , {mkdir, "plugins"}
    , {mkdir, "data/mnesia"}
    , {mkdir, "data/configs"}
    , {mkdir, "data/patches"}
    , {mkdir, "data/scripts"}
    , {template, "data/emqx_vars", "releases/emqx_vars"}
    , {template, "data/BUILT_ON", "releases/{{release_version}}/BUILT_ON"}
    , {copy, "bin/emqx", "bin/emqx"}
    , {copy, "bin/emqx_ctl", "bin/emqx_ctl"}
    , {copy, "bin/node_dump", "bin/node_dump"}
    , {copy, "bin/install_upgrade.escript", "bin/install_upgrade.escript"}
    , {copy, "bin/emqx", "bin/emqx-{{release_version}}"} %% for relup
    , {copy, "bin/emqx_ctl", "bin/emqx_ctl-{{release_version}}"} %% for relup
    , {copy, "bin/install_upgrade.escript", "bin/install_upgrade.escript-{{release_version}}"} %% for relup
    , {copy, "apps/emqx_gateway/src/lwm2m/lwm2m_xml", "etc/lwm2m_xml"}
    , {template, "bin/emqx.cmd", "bin/emqx.cmd"}
    , {template, "bin/emqx_ctl.cmd", "bin/emqx_ctl.cmd"}
    , {copy, "bin/nodetool", "bin/nodetool"}
    , {copy, "bin/nodetool", "bin/nodetool-{{release_version}}"}
    ] ++ case is_enterprise() of
             true -> ee_etc_overlay(ReleaseType);
             false -> etc_overlay(ReleaseType)
         end.

etc_overlay(ReleaseType) ->
    Templates = emqx_etc_overlay(ReleaseType),
    [ {mkdir, "etc/"}
    , {copy, "{{base_dir}}/lib/emqx/etc/certs","etc/"}
    ] ++
    lists:map(
      fun({From, To}) -> {template, From, To};
         (FromTo)     -> {template, FromTo, FromTo}
      end, Templates)
    ++ extra_overlay(ReleaseType).

extra_overlay(cloud) ->
    [
    ];
extra_overlay(edge) ->
    [].
emqx_etc_overlay(cloud) ->
    emqx_etc_overlay_common() ++
    [ {"{{base_dir}}/lib/emqx/etc/emqx_cloud/vm.args","etc/vm.args"}
    ];
emqx_etc_overlay(edge) ->
    emqx_etc_overlay_common() ++
    [ {"{{base_dir}}/lib/emqx/etc/emqx_edge/vm.args","etc/vm.args"}
    ].

emqx_etc_overlay_common() ->
    [ {"{{base_dir}}/lib/emqx_machine/etc/emqx.conf.all", "etc/emqx.conf"}
    , {"{{base_dir}}/lib/emqx/etc/ssl_dist.conf", "etc/ssl_dist.conf"}
    ].

get_vsn() ->
    PkgVsn = os:cmd("./pkg-vsn.sh"),
    re:replace(PkgVsn, "\n", "", [{return ,list}]).

maybe_dump(Config) ->
    is_debug() andalso file:write_file("rebar.config.rendered", [io_lib:format("~p.\n", [I]) || I <- Config]),
    Config.

is_debug() -> is_debug("DEBUG") orelse is_debug("DIAGNOSTIC").

is_debug(VarName) ->
    case os:getenv(VarName) of
        false -> false;
        "" -> false;
        _ -> true
    end.

provide_bcrypt_dep() ->
    case os:type() of
        {win32, _} -> false;
        _ -> true
    end.

provide_bcrypt_release(ReleaseType) ->
    provide_bcrypt_dep() andalso ReleaseType =:= cloud.

erl_opts_i() ->
    [{i, "apps"}] ++
    [{i, Dir}  || Dir <- filelib:wildcard(filename:join(["apps", "*", "include"]))] ++
    case is_enterprise() of
        true ->
            [{i, Dir}  || Dir <- filelib:wildcard(filename:join(["lib-ee", "*", "include"]))];
        false -> []
    end.

dialyzer(Config) ->
    {dialyzer, OldDialyzerConfig} = lists:keyfind(dialyzer, 1, Config),

    AppsToAnalyse = case os:getenv("DIALYZER_ANALYSE_APP") of
        false ->
            [];
        Value ->
            [ list_to_atom(App) || App <- string:tokens(Value, ",")]
    end,

<<<<<<< HEAD
    AppNames = [list_dir("apps")] ++
               case is_enterprise() of
                    true -> [list_dir("lib-ee")];
                    false -> []
               end,
=======
    AppNames = app_names(),
>>>>>>> e7cb9491

    KnownApps = [Name ||  Name <- AppsToAnalyse, lists:member(Name, AppNames)],

    AppsToExclude = AppNames -- KnownApps,

    case length(AppsToAnalyse) > 0 of
        true ->
            lists:keystore(dialyzer, 1, Config, {dialyzer, OldDialyzerConfig ++ [{exclude_apps, AppsToExclude}]});
        false ->
            Config
    end.

coveralls() ->
    case {os:getenv("GITHUB_ACTIONS"), os:getenv("GITHUB_TOKEN")} of
      {"true", Token} when is_list(Token) ->
        Cfgs = [{coveralls_repo_token, Token},
                {coveralls_service_job_id, os:getenv("GITHUB_RUN_ID")},
                {coveralls_commit_sha, os:getenv("GITHUB_SHA")},
                {coveralls_coverdata, "_build/test/cover/*.coverdata"},
                {coveralls_service_name, "github"}],
        case os:getenv("GITHUB_EVENT_NAME") =:= "pull_request"
            andalso string:tokens(os:getenv("GITHUB_REF"), "/") of
            [_, "pull", PRNO, _] ->
                [{coveralls_service_pull_request, PRNO} | Cfgs];
            _ ->
                Cfgs
        end;
      _ ->
        []
    end.

app_names() -> list_dir("apps") ++ list_dir("lib-ee").

list_dir(Dir) ->
    case filelib:is_dir(Dir) of
        true ->
            {ok, Names} = file:list_dir(Dir),
            [list_to_atom(Name) || Name <- Names, filelib:is_dir(filename:join([Dir, Name]))];
        false ->
            []
    end.

%% ==== Enterprise supports below ==================================================================

ee_profiles(_Vsn) -> [].
ee_etc_overlay(_) -> [].
ee_overlay_vars(_PkgType) -> [].<|MERGE_RESOLUTION|>--- conflicted
+++ resolved
@@ -423,15 +423,7 @@
             [ list_to_atom(App) || App <- string:tokens(Value, ",")]
     end,
 
-<<<<<<< HEAD
-    AppNames = [list_dir("apps")] ++
-               case is_enterprise() of
-                    true -> [list_dir("lib-ee")];
-                    false -> []
-               end,
-=======
     AppNames = app_names(),
->>>>>>> e7cb9491
 
     KnownApps = [Name ||  Name <- AppsToAnalyse, lists:member(Name, AppNames)],
 
