# EMQX 4.3 Changes

Started tracking changes in CHANGE.md since EMQX v4.3.11

NOTE: Keep prepending to the head of the file instead of the tail

File format:

- Use weight-2 heading for releases
- One list item per change topic
  Change log ends with a list of GitHub PRs

## v4.3.22

### Minor changes

## v4.3.21

### Enhancements

- TLS listener memory usage optimization [#9005](https://github.com/emqx/emqx/pull/9005).
  New config `listener.ssl.$NAME.hibernate_after` to hibernate TLS connection process after idling.
  Hibernation can reduce RAM usage significantly, but may cost more CPU.
  This configuration is by default disabled.
  Our preliminary test shows a 50% of RAM usage decline when configured to '5s'.

- TLS listener default buffer size to 4KB [#9007](https://github.com/emqx/emqx/pull/9007)
  Eliminate uncertainty that the buffer size is set by OS default.

- Disable authorization for `api/v4/emqx_prometheus` endpoint. [8955](https://github.com/emqx/emqx/pull/8955)

- Added a test to prevent a last will testament message to be
  published when a client is denied connection. [#8894](https://github.com/emqx/emqx/pull/8894)

<<<<<<< HEAD
- More rigorous checking of flapping to improve stability of the system. [#9045](https://github.com/emqx/emqx/pull/9045)
=======
- QoS1 and QoS2 messages in session's buffer are re-dispatched to other members in the group
  when the session terminates [#9094](https://github.com/emqx/emqx/pull/9094).
  Prior to this enhancement, one would have to set `broker.shared_dispatch_ack_enabled` to true
  to prevent sessions from buffering messages, however this acknowledgement comes with a cost.
>>>>>>> cf5f1fd7

### Bug fixes

- Fix delayed publish inaccurate caused by os time change. [#8908](https://github.com/emqx/emqx/pull/8908)

- Hide redis password in error logs [#9071](https://github.com/emqx/emqx/pull/9071)
  In this change, it also included more changes in redis client:
  - Improve redis connection error logging [eredis:19](https://github.com/emqx/eredis/pull/19).
    Also added support for eredis to accept an anonymous function as password instead of
    passing around plaintext args which may get dumpped to crash logs (hard to predict where).
    This change also added `format_status` callback for `gen_server` states which hold plaintext
    password so the process termination log and `sys:get_status` will print '******' instead of
    the password to console.
  - Avoid pool name clashing [eredis_cluster#22](https://github.com/emqx/eredis_cluster/pull/22)
    Same `format_status` callback is added here too for `gen_server`s which hold password in
    their state.

- Fix shared subscription message re-dispatches [#9094](https://github.com/emqx/emqx/pull/9094).
  - When discarding QoS 2 inflight messages, there were excessive logs
  - For wildcard deliveries, the re-dispatch used the wrong topic (the publishing topic,
    but not the subscribing topic), caused messages to be lost when dispatching.

## v4.3.20

### Bug fixes

- Fix rule-engine update behaviour which may initialize actions for disabled rules. [#8849](https://github.com/emqx/emqx/pull/8849)
- Fix JWT plugin don't support non-integer timestamp claims. [#8862](https://github.com/emqx/emqx/pull/8862)
- Fix a possible dead loop caused by shared subscriptions with `shared_dispatch_ack_enabled=true`. [#8918](https://github.com/emqx/emqx/pull/8918)
- Fix dashboard binding IP address not working. [#8916](https://github.com/emqx/emqx/pull/8916)
- Fix rule SQL topic matching to null values failed. [#8927](https://github.com/emqx/emqx/pull/8927)
  The following SQL should not fail (crash) but return `{"r": false}`:
  `SELECT topic =~ 't' as r FROM "$events/client_connected"`.
  The topic is a null value as there's no such field in event `$events/client_connected`, so it
  should return false if match it to a topic.

## v4.3.19

### Enhancements

- Improve error message for LwM2M plugin when object ID is not valid. [#8654](https://github.com/emqx/emqx/pull/8654).
- Add tzdata apk package to alpine docker image. [#8671](https://github.com/emqx/emqx/pull/8671)
- Refine Rule Engine error log. RuleId will be logged when take action failed. [#8737](https://github.com/emqx/emqx/pull/8737)
- Increases the latency interval for MQTT Bridge test connections to improve compatibility in high-latency environments. [#8745](https://github.com/emqx/emqx/pull/8745)
- Close ExProto client process immediately if it's keepalive timeouted. [#8725](https://github.com/emqx/emqx/pull/8725)
- Upgrade grpc-erl driver to 0.6.7 to support batch operation in sending stream. [#8725](https://github.com/emqx/emqx/pull/8725)
- Improved jwt authentication module initialization process. [#8736](https://github.com/emqx/emqx/pull/8736)

### Bug fixes

- Fix rule SQL compare to null values always returns false. [#8743](https://github.com/emqx/emqx/pull/8743)
  Before this change, the following SQL failed to match on the WHERE clause (`clientid != foo` returns false):
  `SELECT 'some_var' as clientid FROM "t" WHERE clientid != foo`.
  The `foo` variable is a null value, so `clientid != foo` should be evaluated as true.
- Fix GET `/auth_clientid` and `/auth_username` counts. [#8655](https://github.com/emqx/emqx/pull/8655)
- Add an idle timer for ExProto UDP client to avoid client leaking [#8628](https://github.com/emqx/emqx/pull/8628)
- Fix ExHook can't be un-hooked if the grpc service stop first. [#8725](https://github.com/emqx/emqx/pull/8725)
- Fix the problem that ExHook cannot continue hook chains execution for mismatched topics. [#8807](https://github.com/emqx/emqx/pull/8807)
- Fix GET `/listeners/` crashes when listener is not ready. [#8752](https://github.com/emqx/emqx/pull/8752)
- Fix repeated warning messages in bin/emqx [#8824](https://github.com/emqx/emqx/pull/8824)


## v4.3.18

### Enhancements

- Upgrade Erlang/OTP from 23.2.7.2-emqx-3 to 23.3.4.9-3 [#8511](https://github.com/emqx/emqx/pull/8511)
- Make possible to debug-print SSL handshake procedure by setting listener config `log_level=debug` [#8553](https://github.com/emqx/emqx/pull/8553)
- Add option to perform GC on connection process after TLS/SSL handshake is performed. [#8649](https://github.com/emqx/emqx/pull/8649)
  Expected to reduce around 35% memory consumption for each SSL connection. See [#8637](https://github.com/emqx/emqx/pull/8637) for more details.

## v4.3.17

### Bug fixes

- Fixed issue where the dashboard APIs were being exposed under the
  management listener. [#8411]

- Fixed crash when shared persistent subscription [#8441]
- Fixed issue in Lua hook that prevented messages from being
  rejected [#8535]
- Fix ExProto UDP client keepalive checking error.
  This causes the clients to not expire as long as a new UDP packet arrives [#8575]

### Enhancements

- HTTP API(GET /rules/) support for pagination and fuzzy filtering. [#8450]
- Add check_conf cli to check config format. [#8486]
- Optimize performance of shared subscription

## v4.3.16

### Enhancements

- Add the possibility of configuring the password for
  password-protected private key files used for dashboard and
  management HTTPS listeners. [#8129]
- Add message republish supports using placeholder variables to specify QoS and Retain values. Set `${qos}` and `${flags.retain}` use the original QoS & Retain flag.
- Add supports specifying the network interface address of the cluster listener & rcp call listener. Specify `0.0.0.0` use all network interfaces, or a particular network interface IP address.
- ExHook supports to customize the socket parameters for gRPC client. [#8314]

### Bug fixes

- Avoid repeated writing `loaded_plugins` file if the plugin enable stauts has not changed [#8179]
- Correctly tally `connack.auth_error` metrics when a client uses MQTT
  3.1. [#8177]
- Do not match ACL rules containing placeholders if there's no
  information to fill them. [#8280]
- Fixed issue in Lua hook that didn't prevent a topic from being
  subscribed to. [#8288]
- Ensuring that exhook dispatches the client events are sequential. [#8311]
- Ensure start dashboard ok event if default_username is missing.
- Fix key update from JWKS server by JWT auth. [#8337]
- Better errors for JWT claim validations. [#8337]

## v4.3.15

### Enhancements

* Refactored `bin/emqx` help messages.
* Upgrade script refuses upgrade from incompatible versions. (e.g. hot upgrade from 4.3 to 4.4 will fail fast).
* Made possible for EMQX to boot from a Linux directory which has white spaces in its path.
* Add support for JWT authorization [#7596]
  Now MQTT clients may be authorized with respect to a specific claim containing publish/subscribe topic whitelists.
* Better randomisation of app screts (changed from timestamp seeded sha hash (uuid) to crypto:strong_rand_bytes)
* Return a client_identifier_not_valid error when username is empty and username_as_clientid is set to true [#7862]
* Add more rule engine date functions: format_date/3, format_date/4, date_to_unix_ts/3, date_to_unix_ts/4 [#7894]
* Add proto_name and proto_ver fields for $event/client_disconnected event.
* Mnesia auth/acl http api support multiple condition queries.
* Inflight QoS1 Messages for shared topics are now redispatched to other alive subscribers upon chosen subscriber session termination.
* Make auth metrics name more understandable.
* Allow emqx_management http listener binding to specific interface [#8005]
* Add rule-engine function float2str/2, user can specify the float output precision [#7991]

### Bug fixes

* List subscription topic (/api/v4/subscriptions), the result do not match with multiple conditions.
* SSL closed error bug fixed for redis client.
* Fix mqtt-sn client disconnected due to re-send a duplicated qos2 message
* Rule-engine function hexstr2bin/1 support half byte [#7977]
* Shared message delivery when all alive shared subs have full inflight [#7984]
* Improved resilience against autocluster partitioning during cluster
  startup. [#7876]
  [ekka-158](https://github.com/emqx/ekka/pull/158)
* Add regular expression check ^[0-9A-Za-z_\-]+$ for node name [#7979]
* Fix `node_dump` variable sourcing. [#8026]
* Fix heap size is growing too fast when trace large message.
* Support customized timestamp format of the log messages.

## v4.3.14

### Enhancements

* Add `RequestMeta` for exhook.proto in order to expose `cluster_name` of emqx in each gRPC request. [#7524]
* Support customize emqx_exhook execution priority. [#7408]
* add api: PUT /rules/{id}/reset_metrics.
  This api reset the metrics of the rule engine of a rule, and reset the metrics of the action related to this rule. [#7474]
* Enhanced rule engine error handling when json parsing error.
* Add support for `RSA-PSK-AES256-GCM-SHA384`, `RSA-PSK-AES256-CBC-SHA384`,
 `RSA-PSK-AES128-GCM-SHA256`, `RSA-PSK-AES128-CBC-SHA256` PSK ciphers, and remove `PSK-3DES-EDE-CBC-SHA`,
 `PSK-RC4-SHA` from the default configuration. [#7427]
* Diagnostic logging for mnesia `wait_for_table`
  - prints check points of mnesia internal stats
  - prints check points of per table loading stats
  Help to locate the problem of long table loading time.
* Add `local` strategy for Shared Subscription.
  That will preferentially dispatch messages to a shared subscriber at the same
  node. It will improves the efficiency of shared messages dispatching in certain
  scenarios, especially when the emqx-bridge-mqtt plugin is configured as shared
  subscription. [#7462]
* Add some compression functions to rule-engine: gzip, gunzip, zip, unzip, zip_compress, zip_uncompress

### Bug fixes

* Prohibit empty topics in strict mode
* Make sure ehttpc delete useless pool always succeed.
* Update mongodb driver to fix potential process leak.
* Fix a potential security issue #3155 with emqx-dashboard plugin.
  In the earlier implementation, the Dashboard password is reset back to the
  default value of emqx_dashboard.conf after the node left cluster.
  Now we persist changed password to protect against reset. [#7518]
* Silence grep/sed warnings in docker-entrypoint.sh. [#7520]
* Generate `loaded_modules` and `loaded_plugins` files with default values when no such files exists. [#7520]
* Fix the configuration `server_name_indication` set to disable does not take effect.
* Fix backup files are not deleted and downloaded correctly when the API path has ISO8859-1 escape characters.

## v4.3.13

### Important changes

* For docker image, /opt/emqx/etc has been removed from the VOLUME list,
  this made it easier for the users to rebuild image on top with changed configs.
* CentOS 7 Erlang runtime is rebuilt on OpenSSL-1.1.1n (previously on 1.0),
  Prior to v4.3.13, EMQX pick certain cipher suites proposed by the clients,
  but then fail to handshake resulting in a `malformed_handshake_data` exception.
* CentOS 8 Erlang runtime is rebuilt on RockyLinux 8.
  'centos8' will remain in the package name to keep it backward compatible.

### Enhancements

* CLI `emqx_ctl pem_cache clean` to force purge x509 certificate cache,
  to force an immediate reload of all certificates after the files are updated on disk.
* Refactor the ExProto so that anonymous clients can also be displayed on the dashboard [#6983]
* Force shutdown of processes that cannot answer takeover event [#7026]
* `topic` parameter in bridge configuration can have `${node}` substitution (just like in `clientid` parameter)
* Add UTF-8 string validity check in `strict_mode` for MQTT packet.
  When set to true, invalid UTF-8 strings will cause the client to be disconnected. i.e. client ID, topic name. [#7261]
* Changed systemd service restart delay from 10 seconds to 60 seconds.
* MQTT-SN gateway supports initiative to synchronize registered topics after session resumed. [#7300]
* Add load control app for future development.
* Change the precision of float to 17 digits after the decimal point when formatting a
  float using payload templates of rule actions. The old precision is 10 digits before
  this change. [#7336]
* Return the cached resource status when querying a resource using HTTP APIs.
  This is to avoid blocking the HTTP request if the resource is unavailable. [#7374]

### Bug fixes

* Fix the `{error,eexist}` error when do release upgrade again if last run failed. [#7121]
* Fix case where publishing to a non-existent topic alias would crash the connection [#6979]
* Fix HTTP-API 500 error on querying the lwm2m client list on the another node [#7009]
* Fix the ExProto connection registry is not released after the client process abnormally exits [#6983]
* Fix Server-KeepAlive wrongly applied on MQTT v3.0/v3.1 [#7085]
* Fix Stomp client can not trigger `$event/client_connection` message [#7096]
* Fix system memory false alarm at boot
* Fix the MQTT-SN message replay when the topic is not registered to the client [#6970]
* Fix rpc get node info maybe crash when other nodes is not ready.
* Fix false alert level log “cannot_find_plugins” caused by duplicate plugin names in `loaded_plugins` files.
* Prompt user how to change the dashboard's initial default password when emqx start.
* Fix errno=13 'Permission denied' Cannot create FIFO boot error in Amazon Linux 2022 (el8 package)
* Fix user or appid created, name only allow `^[A-Za-z]+[A-Za-z0-9-_]*$`
* Fix subscribe http api crash by bad_qos `/mqtt/subscribe`,`/mqtt/subscribe_batch`.
* Send DISCONNECT packet with reason code 0x98 if connection has been kicked [#7309]
* Auto subscribe to an empty topic will be simply ignored now

## v4.3.12
### Important changes

### Minor changes
* Fix updating `emqx_auth_mnesia.conf` password and restarting the new password does not take effect [#6717]
* Fix import data crash when emqx_auth_mnesia's record is not empty [#6717]
* Fix `os_mon.sysmem_high_watermark` may not alert after reboot.
* Enhancement: Log client status before killing it for holding the lock for too long.
  [emqx-6959](https://github.com/emqx/emqx/pull/6959)
  [ekka-144](https://github.com/emqx/ekka/pull/144)
  [ekka-146](https://github.com/emqx/ekka/pull/146)

## v4.3.11

Important notes:

- For Debian/Ubuntu users

  We changed the package installed service from init.d to systemd.
  The upgrade from init.d to systemd is verified, however it is
  recommended to verify it before rolling out to production.
  At least to ensure systemd is available in your system.

- For Centos Users

  RPM package now depends on `openssl11` which is NOT available
  in certain centos distributions.
  Please make sure the yum repo [epel-release](https://docs.fedoraproject.org/en-US/epel) is installed.

### Important changes

* Debian/Ubuntu package (deb) installed EMQX now runs on systemd [#6389]<br>
  This is to take advantage of systemd's supervision functionality to ensure
  EMQX service is restarted after crashes.

### Minor changes

* Clustering malfunction fixes [#6221, #6381]
  Mostly changes made in [ekka](https://github.com/emqx/ekka/pull/134)<br>
  From 0.8.1.4 to 0.8.1.6, fixes included intra-cluster RPC call timeouts,<br>
  also fixed `ekka_locker` process crashed after killing a hanged lock owner.

* Improved log message when TCP proxy is in use but proxy_protocol configuration is not turned on [#6416]<br>
  "please check proxy_protocol config for specific listeners and zones" to hint a misconfiguration

* Helm chart supports networking.k8s.io/v1 [#6368]

* Fix session takeover race condition which may lead to message loss [#6396]

* EMQX docker images are pushed to aws public ecr in an automated CI job [#6271]<br>
  `docker pull public.ecr.aws/emqx/emqx:4.3.10`

* Fix webhook URL path to allow rule-engine variable substitution [#6399]

* Corrected RAM usage display [#6379]

* Changed emqx_sn_registry table creation to runtime [#6357]<br>
  This was a bug introduced in 4.3.3, in which the table is changed from ets to mnesia<br>
  this will cause upgrade to fail when a later version node joins a 4.3.0-2 cluster<br>

* Log level for normal termination changed from info to debug [#6358]

* Added config `retainer.stop_publish_clear_msg` to enable/disable empty message retained message publish [#6343]<br>
  In MQTT 3.1.1, it is unclear if a MQTT broker should publish the 'clear' (no payload) message<br>
  to the subscribers, or just delete the retained message. So we have made it configurable

* Fix mqtt bridge malfunction when remote host is unreachable (hangs the connection) [#6286, #6323]

* System monitor now inspects `current_stacktrace` of suspicious process [#6290]<br>
  `current_function` was not quite helpful

* Changed default `max_topc_levels` config value to 128 [#6294, #6420]<br>
  previously it has no limit (config value = 0), which can be a potential DoS threat

* Collect only libcrypto and libtinfo so files for zip package [#6259]<br>
  in 4.3.10 we tried to collect all so files, however glibc is not quite portable

* Added openssl-1.1 to RPM dependency [#6239]

* Http client duplicated header fix [#6195]

* Fix `node_dump` issues when working with deb or rpm installation [#6209]

* Pin Erlang/OTP 23.2.7.2-emqx-3 [#6246]<br>
  4.3.10 is on 23.2.7.2-emqx-2, this bump is to fix an ECC signature name typo:
  ecdsa_secp512r1_sha512 -> ecdsa_secp521r1_sha512

* HTTP client performance improvement [#6474, #6414]<br>
  The changes are mostly done in the dependency [repo](https://github.com/emqx/ehttpc).

* For messages from gateways add message properties as MQTT message headers [#6142]<br>
  e.g. messages from CoAP, LwM2M, Stomp, ExProto, when translated into MQTT message<br>
  properties such as protocol name, protocol version, username (if any) peer-host<br>
  etc. are filled as MQTT message headers.

* Format the message id to hex strings in the log message [#6961]

## v4.3.0~10

Older version changes are not tracked here.<|MERGE_RESOLUTION|>--- conflicted
+++ resolved
@@ -32,14 +32,13 @@
 - Added a test to prevent a last will testament message to be
   published when a client is denied connection. [#8894](https://github.com/emqx/emqx/pull/8894)
 
-<<<<<<< HEAD
 - More rigorous checking of flapping to improve stability of the system. [#9045](https://github.com/emqx/emqx/pull/9045)
-=======
+
 - QoS1 and QoS2 messages in session's buffer are re-dispatched to other members in the group
   when the session terminates [#9094](https://github.com/emqx/emqx/pull/9094).
   Prior to this enhancement, one would have to set `broker.shared_dispatch_ack_enabled` to true
   to prevent sessions from buffering messages, however this acknowledgement comes with a cost.
->>>>>>> cf5f1fd7
+
 
 ### Bug fixes
 
