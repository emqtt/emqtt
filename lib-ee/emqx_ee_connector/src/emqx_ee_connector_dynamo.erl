%%--------------------------------------------------------------------
%% Copyright (c) 2023 EMQ Technologies Co., Ltd. All Rights Reserved.
%%--------------------------------------------------------------------

-module(emqx_ee_connector_dynamo).

-behaviour(emqx_resource).

-include_lib("emqx_resource/include/emqx_resource.hrl").
-include_lib("typerefl/include/types.hrl").
-include_lib("emqx/include/logger.hrl").
-include_lib("snabbkaffe/include/snabbkaffe.hrl").
-include_lib("hocon/include/hoconsc.hrl").

-export([roots/0, fields/1]).

%% `emqx_resource' API
-export([
    callback_mode/0,
    is_buffer_supported/0,
    on_start/2,
    on_stop/2,
    on_query/3,
    on_batch_query/3,
    on_query_async/4,
    on_batch_query_async/4,
    on_get_status/2
]).

-export([
    connect/1
]).

-import(hoconsc, [mk/2, enum/1, ref/2]).

%%=====================================================================
%% Hocon schema
roots() ->
    [{config, #{type => hoconsc:ref(?MODULE, config)}}].

fields(config) ->
    [
        {url, mk(binary(), #{required => true, desc => ?DESC("url")})},
        {table, mk(binary(), #{required => true, desc => ?DESC("table")})},
        {aws_access_key_id,
            mk(
                binary(),
                #{required => true, desc => ?DESC("aws_access_key_id")}
            )},
        {aws_secret_access_key,
            mk(
                binary(),
                #{required => true, desc => ?DESC("aws_secret_access_key")}
            )},
        {pool_size, fun emqx_connector_schema_lib:pool_size/1},
        {auto_reconnect, fun emqx_connector_schema_lib:auto_reconnect/1}
    ].

%%========================================================================================
%% `emqx_resource' API
%%========================================================================================

callback_mode() -> async_if_possible.

is_buffer_supported() -> false.

on_start(
    InstanceId,
    #{
        url := Url,
        aws_access_key_id := AccessKeyID,
        aws_secret_access_key := SecretAccessKey,
        table := Table,
        pool_size := PoolSize
    } = Config
) ->
    ?SLOG(info, #{
        msg => "starting_dynamo_connector",
        connector => InstanceId,
        config => redact(Config)
    }),

<<<<<<< HEAD
    {Schema, Server, DefaultPort} = get_host_info(to_str(Url)),
    {Host, Port} = emqx_schema:parse_server(Server, #{default_port => DefaultPort}),
=======
    {Schema, Server} = get_host_schema(to_str(Url)),
    #{hostname := Host, port := Port} = emqx_schema:parse_server(Server, ?DYNAMO_HOST_OPTIONS),
>>>>>>> 79cf5cad

    Options = [
        {config, #{
            host => Host,
            port => Port,
            aws_access_key_id => to_str(AccessKeyID),
            aws_secret_access_key => to_str(SecretAccessKey),
            schema => Schema
        }},
        {pool_size, PoolSize}
    ],

    Templates = parse_template(Config),
    State = #{
        pool_name => InstanceId,
        table => Table,
        templates => Templates
    },
    case emqx_resource_pool:start(InstanceId, ?MODULE, Options) of
        ok ->
            {ok, State};
        Error ->
            Error
    end.

on_stop(InstanceId, #{pool_name := PoolName}) ->
    ?SLOG(info, #{
        msg => "stopping_dynamo_connector",
        connector => InstanceId
    }),
    emqx_resource_pool:stop(PoolName).

on_query(InstanceId, Query, State) ->
    do_query(InstanceId, Query, sync, State).

on_query_async(InstanceId, Query, ReplyCtx, State) ->
    do_query(
        InstanceId,
        Query,
        {async, ReplyCtx},
        State
    ).

%% we only support batch insert
on_batch_query(InstanceId, [{send_message, _} | _] = Query, State) ->
    do_query(InstanceId, Query, sync, State);
on_batch_query(_InstanceId, Query, _State) ->
    {error, {unrecoverable_error, {invalid_request, Query}}}.

%% we only support batch insert
on_batch_query_async(InstanceId, [{send_message, _} | _] = Query, ReplyCtx, State) ->
    do_query(
        InstanceId,
        Query,
        {async, ReplyCtx},
        State
    );
on_batch_query_async(_InstanceId, Query, _Reply, _State) ->
    {error, {unrecoverable_error, {invalid_request, Query}}}.

<<<<<<< HEAD
on_get_status(_InstanceId, #{poolname := Pool}) ->
    Health = emqx_plugin_libs_pool:health_check_ecpool_workers(
        Pool, {emqx_ee_connector_dynamo_client, is_connected, []}
    ),
=======
on_get_status(_InstanceId, #{pool_name := PoolName}) ->
    Health = emqx_resource_pool:health_check_workers(PoolName, fun ?MODULE:do_get_status/1),
>>>>>>> 79cf5cad
    status_result(Health).

status_result(_Status = true) -> connected;
status_result(_Status = false) -> connecting.

%%========================================================================================
%% Helper fns
%%========================================================================================

do_query(
    InstanceId,
    Query,
    ApplyMode,
    #{pool_name := PoolName, templates := Templates, table := Table} = State
) ->
    ?TRACE(
        "QUERY",
        "dynamo_connector_received",
        #{connector => InstanceId, query => Query, state => State}
    ),
    Result = ecpool:pick_and_do(
        PoolName,
        {emqx_ee_connector_dynamo_client, query, [ApplyMode, Table, Query, Templates]},
        no_handover
    ),

    case Result of
        {error, Reason} ->
            ?tp(
                dynamo_connector_query_return,
                #{error => Reason}
            ),
            ?SLOG(error, #{
                msg => "dynamo_connector_do_query_failed",
                connector => InstanceId,
                query => Query,
                reason => Reason
            }),
            Result;
        _ ->
            ?tp(
                dynamo_connector_query_return,
                #{result => Result}
            ),
            Result
    end.

connect(Opts) ->
    Options = proplists:get_value(config, Opts),
    {ok, _Pid} = Result = emqx_ee_connector_dynamo_client:start_link(Options),
    Result.

parse_template(Config) ->
    Templates =
        case maps:get(template, Config, undefined) of
            undefined -> #{};
            <<>> -> #{};
            Template -> #{send_message => Template}
        end,

    parse_template(maps:to_list(Templates), #{}).

parse_template([{Key, H} | T], Templates) ->
    ParamsTks = emqx_plugin_libs_rule:preproc_tmpl(H),
    parse_template(
        T,
        Templates#{Key => ParamsTks}
    );
parse_template([], Templates) ->
    Templates.

to_str(List) when is_list(List) ->
    List;
to_str(Bin) when is_binary(Bin) ->
    erlang:binary_to_list(Bin).

get_host_info("http://" ++ Server) ->
    {"http://", Server, 80};
get_host_info("https://" ++ Server) ->
    {"https://", Server, 443};
get_host_info(Server) ->
    {"http://", Server, 80}.

redact(Data) ->
    emqx_utils:redact(Data, fun(Any) -> Any =:= aws_secret_access_key end).<|MERGE_RESOLUTION|>--- conflicted
+++ resolved
@@ -80,13 +80,8 @@
         config => redact(Config)
     }),
 
-<<<<<<< HEAD
-    {Schema, Server, DefaultPort} = get_host_info(to_str(Url)),
-    {Host, Port} = emqx_schema:parse_server(Server, #{default_port => DefaultPort}),
-=======
     {Schema, Server} = get_host_schema(to_str(Url)),
     #{hostname := Host, port := Port} = emqx_schema:parse_server(Server, ?DYNAMO_HOST_OPTIONS),
->>>>>>> 79cf5cad
 
     Options = [
         {config, #{
@@ -147,15 +142,8 @@
 on_batch_query_async(_InstanceId, Query, _Reply, _State) ->
     {error, {unrecoverable_error, {invalid_request, Query}}}.
 
-<<<<<<< HEAD
-on_get_status(_InstanceId, #{poolname := Pool}) ->
-    Health = emqx_plugin_libs_pool:health_check_ecpool_workers(
-        Pool, {emqx_ee_connector_dynamo_client, is_connected, []}
-    ),
-=======
 on_get_status(_InstanceId, #{pool_name := PoolName}) ->
     Health = emqx_resource_pool:health_check_workers(PoolName, fun ?MODULE:do_get_status/1),
->>>>>>> 79cf5cad
     status_result(Health).
 
 status_result(_Status = true) -> connected;
