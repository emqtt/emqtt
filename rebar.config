%% This config file is the very basic config to compile emqx
%% This allows emqx to be used as a dependency for other applications
%% such as emqx module/plugin develpments and tests.

%% With the help of EMQ's rebar3 fork, the config is extended
%% with rebar.config.erl module. Final result is written to
%% rebar.config.rendered if environment DEBUG is set.

{edoc_opts, [{preprocess,true}]}.
{erl_opts, [warn_unused_vars,warn_shadow_vars,warn_unused_import,
            warn_obsolete_guard,compressed,
            {d, snk_kind, msg}]}.

{xref_checks,[undefined_function_calls,undefined_functions,locals_not_used,
              deprecated_function_calls,warnings_as_errors,deprecated_functions]}.

{dialyzer, [
    {warnings, [unmatched_returns, error_handling, race_conditions]},
    {plt_location, "."},
    {plt_prefix, "emqx_dialyzer"},
    {plt_apps, all_apps},
    {statistics, true}
   ]
}.

{cover_opts, [verbose]}.
{cover_export_enabled, true}.
{cover_excl_mods, [emqx_exproto_pb, emqx_exhook_pb]}.

{provider_hooks, [{pre, [{release, {relup_helper, gen_appups}}]}]}.

{post_hooks,[]}.

{deps,
    [ {gpb, "4.11.2"} %% gpb only used to build, but not for release, pin it here to avoid fetching a wrong version due to rebar plugins scattered in all the deps
<<<<<<< HEAD
    , {ehttpc, {git, "https://github.com/emqx/ehttpc", {tag, "0.1.5"}}}
    , {eredis_cluster, {git, "https://github.com/emqx/eredis_cluster", {tag, "0.6.6"}}}
=======
    , {ehttpc, {git, "https://github.com/emqx/ehttpc", {tag, "0.1.6"}}}
    , {eredis_cluster, {git, "https://github.com/emqx/eredis_cluster", {tag, "0.6.5"}}}
>>>>>>> 12ad1c2f
    , {gproc, {git, "https://github.com/uwiger/gproc", {tag, "0.8.0"}}}
    , {jiffy, {git, "https://github.com/emqx/jiffy", {tag, "1.0.5"}}}
    , {cowboy, {git, "https://github.com/emqx/cowboy", {tag, "2.8.2"}}}
    , {esockd, {git, "https://github.com/emqx/esockd", {tag, "5.8.0"}}}
    , {ekka, {git, "https://github.com/emqx/ekka", {tag, "0.9.0"}}}
    , {gen_rpc, {git, "https://github.com/emqx/gen_rpc", {tag, "2.5.1"}}}
    , {cuttlefish, {git, "https://github.com/emqx/cuttlefish", {tag, "v4.0.1"}}} % TODO: delete when all apps moved to hocon
    , {minirest, {git, "https://github.com/emqx/minirest", {tag, "0.3.5"}}}
    , {ecpool, {git, "https://github.com/emqx/ecpool", {tag, "0.5.1"}}}
    , {replayq, {git, "https://github.com/emqx/replayq", {tag, "0.3.2"}}}
    , {pbkdf2, {git, "https://github.com/emqx/erlang-pbkdf2.git", {branch, "2.0.4"}}}
    , {emqtt, {git, "https://github.com/emqx/emqtt", {tag, "1.2.3.1"}}}
    , {rulesql, {git, "https://github.com/emqx/rulesql", {tag, "0.1.2"}}}
    , {recon, {git, "https://github.com/ferd/recon", {tag, "2.5.1"}}}
    , {observer_cli, "1.6.1"} % NOTE: depends on recon 2.5.1
    , {getopt, "1.0.1"}
    , {snabbkaffe, {git, "https://github.com/kafka4beam/snabbkaffe.git", {tag, "0.13.0"}}}
    , {hocon, {git, "https://github.com/emqx/hocon.git", {tag, "0.5.0"}}}
    , {emqx_http_lib, {git, "https://github.com/emqx/emqx_http_lib.git", {tag, "0.2.1"}}}
    ]}.

{xref_ignores,
 [ %% schema registry is for enterprise
  {emqx_schema_registry,get_all_schemas,0},
  {emqx_schema_api,format_schema,1},
  {emqx_schema_api,make_schema_params,1},
  {emqx_schema_parser,decode,3},
  {emqx_schema_parser,encode,3},
  {emqx_schema_registry,add_schema,1},
  emqx_exhook_pb, % generated code for protobuf
  emqx_exproto_pb % generated code for protobuf
]}.<|MERGE_RESOLUTION|>--- conflicted
+++ resolved
@@ -33,13 +33,8 @@
 
 {deps,
     [ {gpb, "4.11.2"} %% gpb only used to build, but not for release, pin it here to avoid fetching a wrong version due to rebar plugins scattered in all the deps
-<<<<<<< HEAD
-    , {ehttpc, {git, "https://github.com/emqx/ehttpc", {tag, "0.1.5"}}}
+    , {ehttpc, {git, "https://github.com/emqx/ehttpc", {tag, "0.1.6"}}}
     , {eredis_cluster, {git, "https://github.com/emqx/eredis_cluster", {tag, "0.6.6"}}}
-=======
-    , {ehttpc, {git, "https://github.com/emqx/ehttpc", {tag, "0.1.6"}}}
-    , {eredis_cluster, {git, "https://github.com/emqx/eredis_cluster", {tag, "0.6.5"}}}
->>>>>>> 12ad1c2f
     , {gproc, {git, "https://github.com/uwiger/gproc", {tag, "0.8.0"}}}
     , {jiffy, {git, "https://github.com/emqx/jiffy", {tag, "1.0.5"}}}
     , {cowboy, {git, "https://github.com/emqx/cowboy", {tag, "2.8.2"}}}
