%% -*- mode: erlang -*-
%% This config file is the very basic config to compile emqx
%% This allows emqx to be used as a dependency for other applications
%% such as emqx module/plugin develpments and tests.

%% With the help of EMQ's rebar3 fork, the config is extended
%% with rebar.config.erl module. Final result is written to
%% rebar.config.rendered if environment DEBUG is set.

{minimum_otp_vsn, "23"}.
{edoc_opts, [{preprocess,true}]}.
{erl_opts, [warn_unused_vars,warn_shadow_vars,warn_unused_import,
            warn_obsolete_guard,compressed,
            {d, snk_kind, msg}]}.

{extra_src_dirs, [{"etc", [{recursive,true}]}]}.

{xref_checks,[undefined_function_calls,undefined_functions,locals_not_used,
              deprecated_function_calls,warnings_as_errors,deprecated_functions]}.

{dialyzer, [
    {warnings, [unmatched_returns, error_handling]},
    {plt_location, "."},
    {plt_prefix, "emqx_dialyzer"},
    {plt_apps, all_apps},
    {statistics, true}
   ]
}.

{cover_opts, [verbose]}.
{cover_export_enabled, true}.
{cover_excl_mods, [emqx_exproto_pb, emqx_exhook_pb]}.

{provider_hooks, [{pre, [{release, {relup_helper, gen_appups}}]}]}.

{post_hooks,[]}.

{erl_first_files, ["src/emqx_logger.erl", "src/emqx_rule_actions_trans.erl"]}.

{deps,
    [ {gpb, "4.11.2"} %% gpb only used to build, but not for release, pin it here to avoid fetching a wrong version due to rebar plugins scattered in all the deps
    , {redbug, "2.0.7"}
    , {ehttpc, {git, "https://github.com/emqx/ehttpc", {tag, "0.2.0"}}}
    , {eredis_cluster, {git, "https://github.com/emqx/eredis_cluster", {tag, "0.7.2"}}}
    , {gproc, {git, "https://github.com/uwiger/gproc", {tag, "0.8.0"}}}
    , {jiffy, {git, "https://github.com/emqx/jiffy", {tag, "1.0.5"}}}
    , {cowboy, {git, "https://github.com/emqx/cowboy", {tag, "2.9.0"}}}
    , {esockd, {git, "https://github.com/emqx/esockd", {tag, "5.8.6"}}}
<<<<<<< HEAD
    , {ekka, {git, "https://github.com/emqx/ekka", {tag, "0.8.1.10"}}}
    , {gen_rpc, {git, "https://github.com/emqx/gen_rpc", {tag, "2.7.1"}}}
=======
    , {ekka, {git, "https://github.com/emqx/ekka", {tag, "0.8.1.11"}}}
    , {gen_rpc, {git, "https://github.com/emqx/gen_rpc", {tag, "2.5.2"}}}
>>>>>>> d9ca7913
    , {cuttlefish, {git, "https://github.com/emqx/cuttlefish", {tag, "v3.3.6"}}}
    , {minirest, {git, "https://github.com/emqx/minirest", {tag, "0.3.7"}}}
    , {ecpool, {git, "https://github.com/emqx/ecpool", {tag, "0.5.2"}}}
    , {replayq, {git, "https://github.com/emqx/replayq", {tag, "0.3.4"}}}
    , {pbkdf2, {git, "https://github.com/emqx/erlang-pbkdf2.git", {branch, "2.0.4"}}}
    , {emqtt, {git, "https://github.com/emqx/emqtt", {tag, "1.2.3.1"}}}
    , {rulesql, {git, "https://github.com/emqx/rulesql", {tag, "0.1.5"}}}
    , {recon, {git, "https://github.com/ferd/recon", {tag, "2.5.1"}}}
    , {observer_cli, "1.6.1"} % NOTE: depends on recon 2.5.1
    , {getopt, "1.0.1"}
    , {snabbkaffe, {git, "https://github.com/kafka4beam/snabbkaffe.git", {tag, "0.15.0"}}}
    , {lc, {git, "https://github.com/emqx/lc.git", {tag, "0.3.1"}}}
    , {mongodb, {git,"https://github.com/emqx/mongodb-erlang", {tag, "v3.0.13"}}}
    , {epgsql, {git, "https://github.com/emqx/epgsql.git", {tag, "4.6.0"}}}
    , {grpc, {git, "https://github.com/emqx/grpc-erl", {tag, "0.6.6"}}}
    ]}.

{xref_ignores,
 [ %% schema registry is for enterprise
  {emqx_schema_registry,get_all_schemas,0},
  {emqx_schema_api,format_schema,1},
  {emqx_schema_api,make_schema_params,1},
  {emqx_schema_parser,decode,3},
  {emqx_schema_parser,encode,3},
  {emqx_schema_registry,add_schema,1},
  emqx_exhook_pb, % generated code for protobuf
  emqx_exproto_pb % generated code for protobuf
]}.<|MERGE_RESOLUTION|>--- conflicted
+++ resolved
@@ -46,13 +46,8 @@
     , {jiffy, {git, "https://github.com/emqx/jiffy", {tag, "1.0.5"}}}
     , {cowboy, {git, "https://github.com/emqx/cowboy", {tag, "2.9.0"}}}
     , {esockd, {git, "https://github.com/emqx/esockd", {tag, "5.8.6"}}}
-<<<<<<< HEAD
-    , {ekka, {git, "https://github.com/emqx/ekka", {tag, "0.8.1.10"}}}
+    , {ekka, {git, "https://github.com/emqx/ekka", {tag, "0.8.1.11"}}}
     , {gen_rpc, {git, "https://github.com/emqx/gen_rpc", {tag, "2.7.1"}}}
-=======
-    , {ekka, {git, "https://github.com/emqx/ekka", {tag, "0.8.1.11"}}}
-    , {gen_rpc, {git, "https://github.com/emqx/gen_rpc", {tag, "2.5.2"}}}
->>>>>>> d9ca7913
     , {cuttlefish, {git, "https://github.com/emqx/cuttlefish", {tag, "v3.3.6"}}}
     , {minirest, {git, "https://github.com/emqx/minirest", {tag, "0.3.7"}}}
     , {ecpool, {git, "https://github.com/emqx/ecpool", {tag, "0.5.2"}}}
