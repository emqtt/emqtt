--- conflicted
+++ resolved
@@ -58,15 +58,9 @@
     , {ekka, {git, "https://github.com/emqx/ekka", {tag, "0.13.9"}}}
     , {gen_rpc, {git, "https://github.com/emqx/gen_rpc", {tag, "2.8.1"}}}
     , {grpc, {git, "https://github.com/emqx/grpc-erl", {tag, "0.6.7"}}}
-<<<<<<< HEAD
-    , {minirest, {git, "https://github.com/emqx/minirest", {tag, "1.3.7"}}}
+    , {minirest, {git, "https://github.com/emqx/minirest", {tag, "1.3.8"}}}
     , {ecpool, {git, "https://github.com/emqx/ecpool", {tag, "0.5.3"}}}
     , {replayq, {git, "https://github.com/emqx/replayq.git", {tag, "0.3.7"}}}
-=======
-    , {minirest, {git, "https://github.com/emqx/minirest", {tag, "1.3.8"}}}
-    , {ecpool, {git, "https://github.com/emqx/ecpool", {tag, "0.5.2"}}}
-    , {replayq, {git, "https://github.com/emqx/replayq.git", {tag, "0.3.6"}}}
->>>>>>> 3d59be6a
     , {pbkdf2, {git, "https://github.com/emqx/erlang-pbkdf2.git", {tag, "2.0.4"}}}
     , {emqtt, {git, "https://github.com/emqx/emqtt", {tag, "1.7.0-rc.2"}}}
     , {rulesql, {git, "https://github.com/emqx/rulesql", {tag, "0.1.4"}}}
