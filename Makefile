--- conflicted
+++ resolved
@@ -4,11 +4,7 @@
 PROJECT_DESCRIPTION = EMQ X Broker
 PROJECT_VERSION = 3.0
 
-<<<<<<< HEAD
-DEPS = jsx gproc gen_rpc lager ekka esockd cowboy clique emqx_passwd
-=======
 DEPS = jsx gproc gen_rpc ekka esockd cowboy clique
->>>>>>> 07858417
 
 dep_jsx     = git https://github.com/talentdeficit/jsx 2.9.0
 dep_gproc   = git https://github.com/uwiger/gproc 0.8.0
@@ -17,10 +13,6 @@
 dep_ekka    = git https://github.com/emqx/ekka v0.5.0
 dep_cowboy  = git https://github.com/ninenines/cowboy 2.4.0
 dep_clique  = git https://github.com/emqx/clique develop
-<<<<<<< HEAD
-dep_emqx_passwd = git https://github.com/emqx/emqx-passwd win30
-=======
->>>>>>> 07858417
 
 NO_AUTOPATCH = cuttlefish
 
