.PHONY: plugins tests

PROJECT = emqx
PROJECT_DESCRIPTION = EMQ X Broker
PROJECT_VERSION = 3.0

DEPS = jsx gproc gen_rpc lager ekka esockd cowboy clique lager_syslog

dep_jsx     = git https://github.com/talentdeficit/jsx 2.9.0
dep_gproc   = git https://github.com/uwiger/gproc 0.8.0
dep_gen_rpc = git https://github.com/emqx/gen_rpc 2.2.0
dep_lager   = git https://github.com/erlang-lager/lager 3.6.5
dep_esockd  = git https://github.com/emqx/esockd v5.4.2
dep_ekka    = git https://github.com/emqx/ekka v0.4.1
dep_cowboy  = git https://github.com/ninenines/cowboy 2.4.0
dep_clique  = git https://github.com/emqx/clique develop
dep_lager_syslog = git https://github.com/basho/lager_syslog 3.0.1

NO_AUTOPATCH = cuttlefish

ERLC_OPTS += +debug_info -DAPPLICATION=emqx
ERLC_OPTS += +'{parse_transform, lager_transform}'

BUILD_DEPS = cuttlefish
dep_cuttlefish = git https://github.com/emqx/cuttlefish emqx30

#TEST_DEPS = emqx_ct_helplers
#dep_emqx_ct_helplers = git git@github.com:emqx/emqx-ct-helpers

TEST_ERLC_OPTS += +debug_info -DAPPLICATION=emqx
TEST_ERLC_OPTS += +'{parse_transform, lager_transform}'

EUNIT_OPTS = verbose

# CT_SUITES = emqx_frame
## emqx_trie emqx_router emqx_frame emqx_mqtt_compat

CT_SUITES = emqx emqx_client emqx_zone emqx_banned emqx_connection emqx_session \
			emqx_access emqx_broker emqx_cm emqx_frame emqx_guid emqx_inflight emqx_json \
			emqx_keepalive emqx_lib emqx_metrics emqx_mod emqx_mod_sup emqx_mqtt_caps \
			emqx_mqtt_props emqx_mqueue emqx_net emqx_pqueue emqx_router emqx_sm \
			emqx_tables emqx_time emqx_topic emqx_trie emqx_vm emqx_mountpoint \
<<<<<<< HEAD
		 	emqx_listeners emqx_protocol emqx_pool emqx_shared_sub emqx_hooks
=======
		 	emqx_listeners emqx_protocol emqx_pool emqx_shared_sub emqx_bridge
>>>>>>> 7544a21e

CT_NODE_NAME = emqxct@127.0.0.1
CT_OPTS = -cover test/ct.cover.spec -erl_args -name $(CT_NODE_NAME)

COVER = true

PLT_APPS = sasl asn1 ssl syntax_tools runtime_tools crypto xmerl os_mon inets public_key ssl lager compiler mnesia
DIALYZER_DIRS := ebin/
DIALYZER_OPTS := --verbose --statistics -Werror_handling -Wrace_conditions #-Wunmatched_returns

include erlang.mk

clean:: gen-clean rebar-clean

.PHONY: gen-clean
gen-clean:
	@rm -rf bbmustache
	@rm -f etc/gen.emqx.conf

bbmustache:
	$(verbose) git clone https://github.com/soranoba/bbmustache.git && cd bbmustache && ./rebar3 compile && cd ..

# This hack is to generate a conf file for testing
# relx overlay is used for release
etc/gen.emqx.conf: bbmustache etc/emqx.conf
	$(verbose) erl -noshell -pa bbmustache/_build/default/lib/bbmustache/ebin -eval \
		"{ok, Temp} = file:read_file('etc/emqx.conf'), \
		{ok, Vars0} = file:consult('vars'), \
		Vars = [{atom_to_list(N), list_to_binary(V)} || {N, V} <- Vars0], \
		Targ = bbmustache:render(Temp, Vars), \
		ok = file:write_file('etc/gen.emqx.conf', Targ), \
		halt(0)."

app.config: cuttlefish etc/gen.emqx.conf
	$(verbose) ./cuttlefish -l info -e etc/ -c etc/gen.emqx.conf -i priv/emqx.schema -d data/

ct: app.config

rebar-cover:
	@rebar3 cover

coveralls:
	@rebar3 coveralls send


cuttlefish: rebar-deps
	@if [ ! -f cuttlefish ]; then \
		make -C _build/default/lib/cuttlefish; \
		mv _build/default/lib/cuttlefish/cuttlefish ./cuttlefish; \
	fi

rebar-xref:
	@rebar3 xref

rebar-deps:
	@rebar3 get-deps

rebar-eunit: cuttlefish
	@rebar3 eunit

rebar-compile:
	@rebar3 compile

rebar-ct: app.config
	@rebar3 as test compile
	@ln -s -f '../../../../etc' _build/test/lib/emqx/
	@ln -s -f '../../../../data' _build/test/lib/emqx/
	@rebar3 ct -v --readable=false --name $(CT_NODE_NAME) --suite=$(shell echo $(foreach var,$(CT_SUITES),test/$(var)_SUITE) | tr ' ' ',')

rebar-clean:
	@rebar3 clean

distclean:: rebar-clean
	@rm -rf _build cover deps logs log data
	@rm -f rebar.lock compile_commands.json cuttlefish

## Below are for version consistency check during erlang.mk and rebar3 dual mode support
none=
space = $(none) $(none)
comma = ,
quote = \"
curly_l = "{"
curly_r = "}"
dep-versions = [$(foreach dep,$(DEPS) $(BUILD_DEPS),$(curly_l)$(dep),$(quote)$(word 3,$(dep_$(dep)))$(quote)$(curly_r)$(comma))[]]

.PHONY: dep-vsn-check
dep-vsn-check:
	$(verbose) erl -noshell -eval \
		"MkVsns = lists:sort(lists:flatten($(dep-versions))), \
		{ok, Conf} = file:consult('rebar.config'), \
		{_, Deps1} = lists:keyfind(deps, 1, Conf), \
		{_, Deps2} = lists:keyfind(github_emqx_deps, 1, Conf), \
		F = fun({N, V}) when is_list(V) -> {N, V}; ({N, {git, _, {branch, V}}}) -> {N, V} end, \
		RebarVsns = lists:sort(lists:map(F, Deps1 ++ Deps2)), \
		case {RebarVsns -- MkVsns, MkVsns -- RebarVsns} of \
		  {[], []} -> halt(0); \
		  {Rebar, Mk} -> erlang:error({deps_version_discrepancy, [{rebar, Rebar}, {mk, Mk}]}) \
		end."<|MERGE_RESOLUTION|>--- conflicted
+++ resolved
@@ -40,11 +40,7 @@
 			emqx_keepalive emqx_lib emqx_metrics emqx_mod emqx_mod_sup emqx_mqtt_caps \
 			emqx_mqtt_props emqx_mqueue emqx_net emqx_pqueue emqx_router emqx_sm \
 			emqx_tables emqx_time emqx_topic emqx_trie emqx_vm emqx_mountpoint \
-<<<<<<< HEAD
-		 	emqx_listeners emqx_protocol emqx_pool emqx_shared_sub emqx_hooks
-=======
-		 	emqx_listeners emqx_protocol emqx_pool emqx_shared_sub emqx_bridge
->>>>>>> 7544a21e
+		 	emqx_listeners emqx_protocol emqx_pool emqx_shared_sub emqx_bridge emqx_hooks
 
 CT_NODE_NAME = emqxct@127.0.0.1
 CT_OPTS = -cover test/ct.cover.spec -erl_args -name $(CT_NODE_NAME)
