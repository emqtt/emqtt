--- conflicted
+++ resolved
@@ -46,11 +46,7 @@
 
 .PHONY: ct
 ct: $(REBAR) conf-segs
-<<<<<<< HEAD
-	@ENABLE_COVER_COMPILE=1 $(REBAR) ct --name 'test@127.0.0.1' -c -v
-=======
 	@ENABLE_COVER_COMPILE=1 $(REBAR) ct --name $(CT_NODE_NAME) -c -v
->>>>>>> 4fb303e4
 
 APPS=$(shell $(CURDIR)/scripts/find-apps.sh)
 
