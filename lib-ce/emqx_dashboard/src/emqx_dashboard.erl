%%--------------------------------------------------------------------
%% Copyright (c) 2020-2021 EMQ Technologies Co., Ltd. All Rights Reserved.
%%
%% Licensed under the Apache License, Version 2.0 (the "License");
%% you may not use this file except in compliance with the License.
%% You may obtain a copy of the License at
%%
%%     http://www.apache.org/licenses/LICENSE-2.0
%%
%% Unless required by applicable law or agreed to in writing, software
%% distributed under the License is distributed on an "AS IS" BASIS,
%% WITHOUT WARRANTIES OR CONDITIONS OF ANY KIND, either express or implied.
%% See the License for the specific language governing permissions and
%% limitations under the License.
%%--------------------------------------------------------------------

-module(emqx_dashboard).

-include_lib("emqx/include/emqx.hrl").
-include_lib("emqx/include/logger.hrl").

-import(proplists, [get_value/3]).

-export([ start_listeners/0
        , stop_listeners/0
        , start_listener/1
        , stop_listener/1
        ]).

%% for minirest
-export([ filter/1
        , is_authorized/1
        ]).

-define(APP, ?MODULE).

%%--------------------------------------------------------------------
%% Start/Stop listeners.
%%--------------------------------------------------------------------

start_listeners() ->
    lists:foreach(fun(Listener) -> start_listener(Listener) end, listeners()).

<<<<<<< HEAD
%% Start HTTP(S) Listener
=======
%% Start HTTP Listener
>>>>>>> 9d4f2916
start_listener({Proto, Port, Options}) ->
    Dispatch = [{"/", cowboy_static, {priv_file, emqx_dashboard, "www/index.html"}},
                {"/static/[...]", cowboy_static, {priv_dir, emqx_dashboard, "www/static"}},
                {"/api/v4/[...]", minirest, http_handlers()}],
    Server = listener_name(Proto),
    RanchOpts = ranch_opts(Port, Options),
    case Proto of
        http -> minirest:start_http(Server, RanchOpts, Dispatch);
        https -> minirest:start_https(Server, RanchOpts, Dispatch)
    end.

ranch_opts(Port, Options0) ->
    NumAcceptors = get_value(num_acceptors, Options0, 4),
    MaxConnections = get_value(max_connections, Options0, 512),
    Options = lists:foldl(fun({K, _V}, Acc) when K =:= max_connections orelse K =:= num_acceptors ->
                              Acc;
                             ({inet6, true}, Acc) -> [inet6 | Acc];
                             ({inet6, false}, Acc) -> Acc;
                             ({ipv6_v6only, true}, Acc) -> [{ipv6_v6only, true} | Acc];
                             ({ipv6_v6only, false}, Acc) -> Acc;
                             ({K, V}, Acc)->
                              [{K, V} | Acc]
                          end, [], Options0),
    #{num_acceptors => NumAcceptors,
      max_connections => MaxConnections,
      socket_opts => [{port, Port} | Options]}.

stop_listeners() ->
    lists:foreach(fun(Listener) -> stop_listener(Listener) end, listeners()).

stop_listener({Proto, _Port, _}) ->
    minirest:stop_http(listener_name(Proto)).

listeners() ->
    application:get_env(?APP, listeners, []).

listener_name(Proto) ->
    list_to_atom(atom_to_list(Proto) ++ ":dashboard").

%%--------------------------------------------------------------------
%% HTTP Handlers and Dispatcher
%%--------------------------------------------------------------------

http_handlers() ->
    Plugins = lists:map(fun(Plugin) -> Plugin#plugin.name end, emqx_plugins:list()),
    [{"/api/v4/",
<<<<<<< HEAD
      minirest:handler(#{apps => Plugins ++ [emqx_modules],
=======
      minirest:handler(#{apps => Plugins ++  [emqx_modules, emqx_plugin_libs],
>>>>>>> 9d4f2916
                         filter => fun ?MODULE:filter/1}),
      [{authorization, fun ?MODULE:is_authorized/1}]}].

%%--------------------------------------------------------------------
%% Basic Authorization
%%--------------------------------------------------------------------

is_authorized(Req) ->
    is_authorized(binary_to_list(cowboy_req:path(Req)), Req).

is_authorized("/api/v4/auth", _Req) ->
    true;
is_authorized(_Path, Req) ->
    case cowboy_req:parse_header(<<"authorization">>, Req) of
        {basic, Username, Password} ->
            case emqx_dashboard_admin:check(iolist_to_binary(Username),
                                            iolist_to_binary(Password)) of
                ok -> true;
                {error, Reason} ->
                    ?LOG(error, "[Dashboard] Authorization Failure: username=~s, reason=~p",
                                [Username, Reason]),
                    false
            end;
         _  -> false
    end.

filter(#{app := emqx_plugin_libs}) -> true;
filter(#{app := emqx_modules}) -> true;
filter(#{app := App}) ->
    case emqx_plugins:find_plugin(App) of
        false -> false;
        Plugin -> Plugin#plugin.active
    end.<|MERGE_RESOLUTION|>--- conflicted
+++ resolved
@@ -41,11 +41,8 @@
 start_listeners() ->
     lists:foreach(fun(Listener) -> start_listener(Listener) end, listeners()).
 
-<<<<<<< HEAD
+
 %% Start HTTP(S) Listener
-=======
-%% Start HTTP Listener
->>>>>>> 9d4f2916
 start_listener({Proto, Port, Options}) ->
     Dispatch = [{"/", cowboy_static, {priv_file, emqx_dashboard, "www/index.html"}},
                 {"/static/[...]", cowboy_static, {priv_dir, emqx_dashboard, "www/static"}},
@@ -92,11 +89,7 @@
 http_handlers() ->
     Plugins = lists:map(fun(Plugin) -> Plugin#plugin.name end, emqx_plugins:list()),
     [{"/api/v4/",
-<<<<<<< HEAD
-      minirest:handler(#{apps => Plugins ++ [emqx_modules],
-=======
-      minirest:handler(#{apps => Plugins ++  [emqx_modules, emqx_plugin_libs],
->>>>>>> 9d4f2916
+      minirest:handler(#{apps => Plugins ++ [emqx_modules, emqx_plugin_libs],
                          filter => fun ?MODULE:filter/1}),
       [{authorization, fun ?MODULE:is_authorized/1}]}].
 
