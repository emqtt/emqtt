name: Functional Verification Tests

on:
  push:
    tags:
      - v*
      - e*
  pull_request:

jobs:
    docker_test:
        runs-on: ubuntu-20.04

        steps:
        - uses: actions/checkout@v1
        - uses: gleam-lang/setup-erlang@v1.1.2
          id: install_erlang
          with:
            otp-version: 23.2
        - name: prepare
          run: |
            if make emqx-ee --dry-run > /dev/null 2>&1; then
              echo "https://ci%40emqx.io:${{ secrets.CI_GIT_TOKEN }}@github.com" > $HOME/.git-credentials
              git config --global credential.helper store
              echo "${{ secrets.CI_GIT_TOKEN }}" >> scripts/git-token
              make deps-emqx-ee
              echo "TARGET=emqx/emqx-ee" >> $GITHUB_ENV
              echo "EMQX_TAG=$(./pkg-vsn.sh)" >> $GITHUB_ENV
            else
              echo "TARGET=emqx/emqx" >> $GITHUB_ENV
              echo "EMQX_TAG=$(./pkg-vsn.sh)" >> $GITHUB_ENV
            fi
        - name: make emqx image
          run: make docker
        - name: run emqx
          timeout-minutes: 5
          run: |
            set -e -u -x
            echo "CUTTLEFISH_ENV_OVERRIDE_PREFIX=EMQX_" >> .ci/docker-compose-file/conf.cluster.env
            echo "EMQX_ZONE__EXTERNAL__RETRY_INTERVAL=2s" >> .ci/docker-compose-file/conf.cluster.env
            echo "EMQX_MQTT__MAX_TOPIC_ALIAS=10" >> .ci/docker-compose-file/conf.cluster.env
            docker-compose \
                -f .ci/docker-compose-file/docker-compose-emqx-cluster.yaml \
                -f .ci/docker-compose-file/docker-compose-python.yaml \
                up -d
            while ! docker exec -i node1.emqx.io bash -c "emqx eval \"['emqx@node1.emqx.io','emqx@node2.emqx.io'] = maps:get(running_nodes, ekka_cluster:info()).\"" > /dev/null 2>&1; do
                echo "['$(date -u +"%Y-%m-%dT%H:%M:%SZ")']:waiting emqx";
                sleep 5;
            done
        - name: verify EMQX_LOADED_PLUGINS override working
          run: |
            expected="{emqx_sn, true}."
            output=$(docker exec -i node1.emqx.io bash -c "cat data/loaded_plugins" | tail -n1)
            if [ "$expected" != "$output" ]; then
                exit 1
            fi
        - name: make paho tests
          run: |
            if ! docker exec -i python /scripts/pytest.sh; then
              docker logs node1.emqx.io
              docker logs node2.emqx.io
              exit 1
            fi

    helm_test:
        runs-on: ubuntu-20.04

        steps:
        - uses: actions/checkout@v1
        - uses: gleam-lang/setup-erlang@v1.1.2
          id: install_erlang
          with:
            otp-version: 23.2
        - name: prepare
          run: |
            if make emqx-ee --dry-run > /dev/null 2>&1; then
              echo "https://ci%40emqx.io:${{ secrets.CI_GIT_TOKEN }}@github.com" > $HOME/.git-credentials
              git config --global credential.helper store
              echo "${{ secrets.CI_GIT_TOKEN }}" >> scripts/git-token
              make deps-emqx-ee
              echo "TARGET=emqx/emqx-ee" >> $GITHUB_ENV
            else
              echo "TARGET=emqx/emqx" >> $GITHUB_ENV
            fi
        - name: make emqx image
          run: make docker
        - name: install k3s
          env:
            KUBECONFIG: "/etc/rancher/k3s/k3s.yaml"
          run: |
            sudo sh -c "echo \"127.0.0.1 $(hostname)\" >> /etc/hosts"
            curl -sfL https://get.k3s.io | sh -
            sudo chmod 644 /etc/rancher/k3s/k3s.yaml
            kubectl cluster-info
        - name: install helm
          env:
            KUBECONFIG: "/etc/rancher/k3s/k3s.yaml"
          run: |
            curl -fsSL -o get_helm.sh https://raw.githubusercontent.com/helm/helm/master/scripts/get-helm-3
            sudo chmod 700 get_helm.sh
            sudo ./get_helm.sh
            helm version
        - name: run emqx on chart
          env:
            KUBECONFIG: "/etc/rancher/k3s/k3s.yaml"
          timeout-minutes: 5
          run: |
            version=$(./pkg-vsn.sh)
            sudo docker save ${TARGET}:$version -o emqx.tar.gz
            sudo k3s ctr image import emqx.tar.gz

            sed -i -r "s/^appVersion: .*$/appVersion: \"${version}\"/g" deploy/charts/emqx/Chart.yaml
            sed -i '/emqx_telemetry/d' deploy/charts/emqx/values.yaml

            helm install emqx \
                --set image.repository=${TARGET} \
                --set image.pullPolicy=Never \
                --set emqxAclConfig="" \
                --set image.pullPolicy=Never \
                --set emqxConfig.EMQX_ZONE__EXTERNAL__RETRY_INTERVAL=2s \
                --set emqxConfig.EMQX_MQTT__MAX_TOPIC_ALIAS=10 \
                deploy/charts/emqx \
                --debug

            while [ "$(kubectl get StatefulSet -l app.kubernetes.io/name=emqx -o jsonpath='{.items[0].status.replicas}')" \
              != "$(kubectl get StatefulSet -l app.kubernetes.io/name=emqx -o jsonpath='{.items[0].status.readyReplicas}')" ]; do
              echo "==============================";
              kubectl get pods;
              echo "==============================";
              echo "waiting emqx started";
              sleep 10;
            done
        - name: get pods log
          if: failure()
          env:
            KUBECONFIG: "/etc/rancher/k3s/k3s.yaml"
          run: kubectl describe pods emqx-0
        - uses: actions/checkout@v2
          with:
            repository: emqx/paho.mqtt.testing
            ref: develop-4.0
            path: paho.mqtt.testing
        - name: install pytest
          run: |
            pip install pytest
            echo "$HOME/.local/bin" >> $GITHUB_PATH
        - name: run paho test
          env:
            KUBECONFIG: "/etc/rancher/k3s/k3s.yaml"
          run: |
            emqx_svc=$(kubectl get svc --namespace default emqx -o jsonpath="{.spec.clusterIP}")
            emqx1=$(kubectl get pods emqx-1 -o jsonpath='{.status.podIP}')
            emqx2=$(kubectl get pods emqx-2 -o jsonpath='{.status.podIP}')

            pytest -v paho.mqtt.testing/interoperability/test_client/V5/test_connect.py -k test_basic --host $emqx_svc
            RESULT=$?
            pytest -v paho.mqtt.testing/interoperability/test_cluster --host1 $emqx1 --host2 $emqx2
            RESULT=$((RESULT + $?))
            if [ 0 -ne $RESULT ]; then
                kubectl logs emqx-1
                kubectl logs emqx-2
            fi
            exit $RESULT

    relup_test:
        strategy:
          matrix:
            container:
              - "emqx/build-env:erl23.2.7.2-emqx-2-ubuntu20.04"
              - "emqx/build-env:erl24.0.1-emqx-1-ubuntu20.04"

        runs-on: ubuntu-20.04
        container: ${{ matrix.container }}

        defaults:
          run:
            shell: bash
        steps:
        - uses: actions/setup-python@v2
          with:
            python-version: '3.8'
            architecture: 'x64'
        - uses: actions/checkout@v2
          with:
            repository: emqx/paho.mqtt.testing
            ref: develop-4.0
            path: paho.mqtt.testing
        - uses: actions/checkout@v2
          with:
            repository: terry-xiaoyu/one_more_emqx
            ref: master
            path: one_more_emqx
        - uses: actions/checkout@v2
          with:
            repository: emqx/emqtt-bench
            ref: master
            path: emqtt-bench
        - uses: actions/checkout@v2
          with:
            repository: hawk/lux
            ref: lux-2.6
            path: lux
        - uses: actions/checkout@v2
          with:
            repository: ${{ github.repository }}
            path: emqx
            fetch-depth: 0
        - name: prepare
          run: |
            if make -C emqx emqx-ee --dry-run > /dev/null 2>&1; then
              echo "https://ci%40emqx.io:${{ secrets.CI_GIT_TOKEN }}@github.com" > $HOME/.git-credentials
              git config --global credential.helper store
              echo "${{ secrets.CI_GIT_TOKEN }}" >> emqx/scripts/git-token
              echo "PROFILE=emqx-ee" >> $GITHUB_ENV
            else
              echo "PROFILE=emqx" >> $GITHUB_ENV
            fi
        - name: get version
          run: |
            set -e -x -u
            cd emqx
            if [ $PROFILE = "emqx" ];then
                broker="emqx-ce"
                edition='opensource'
            else
                broker="emqx-ee"
                edition='enterprise'
            fi
            echo "BROKER=$broker" >> $GITHUB_ENV

            vsn="$(./pkg-vsn.sh)"
            echo "VSN=$vsn" >> $GITHUB_ENV

            pre_vsn="$(echo $vsn | grep -oE '^[0-9]+.[0-9]')"
            if [ $PROFILE = "emqx" ]; then
                old_vsns="$(git tag -l "v$pre_vsn.[0-9]" | xargs echo -n | sed "s/v$vsn//")"
            else
                old_vsns="$(git tag -l "e$pre_vsn.[0-9]" | xargs echo -n | sed "s/e$vsn//")"
            fi
            echo "OLD_VSNS=$old_vsns" >> $GITHUB_ENV
        - name: download emqx
          run: |
            set -e -x -u
            mkdir -p emqx/_upgrade_base
            cd emqx/_upgrade_base
            old_vsns=($(echo $OLD_VSNS | tr ' ' ' '))
            for old_vsn in ${old_vsns[@]}; do
              wget --no-verbose https://s3-us-west-2.amazonaws.com/packages.emqx/$BROKER/$old_vsn/$PROFILE-ubuntu20.04-${old_vsn#[e|v]}-amd64.zip
            done
        - name: build emqx
          run: make -C emqx ${PROFILE}-zip
        - name: build emqtt-bench
          run: make -C emqtt-bench
        - name: build lux
          run: |
            set -e -u -x
            cd lux
            autoconf
            ./configure
            make
            make install
        - name: run relup test
          timeout-minutes: 20
          run: |
            set -e -x -u
            if [ -n "$OLD_VSNS" ]; then
                mkdir -p packages
                cp emqx/_packages/${PROFILE}/*.zip packages
                cp emqx/_upgrade_base/*.zip packages
                lux \
                --case_timeout infinity \
                --var PROFILE=$PROFILE \
                --var PACKAGE_PATH=$(pwd)/packages \
                --var BENCH_PATH=$(pwd)/emqtt-bench \
                --var ONE_MORE_EMQX_PATH=$(pwd)/one_more_emqx \
                --var VSN="$VSN" \
                --var OLD_VSNS="$OLD_VSNS" \
                emqx/.ci/fvt_tests/relup.lux
            fi
        - uses: actions/upload-artifact@v1
          if: failure()
          with:
            name: lux_logs
<<<<<<< HEAD
            path: lux_logs
=======
            path: lux_logs
>>>>>>> 12ad1c2f
<|MERGE_RESOLUTION|>--- conflicted
+++ resolved
@@ -281,8 +281,4 @@
           if: failure()
           with:
             name: lux_logs
-<<<<<<< HEAD
-            path: lux_logs
-=======
-            path: lux_logs
->>>>>>> 12ad1c2f
+            path: lux_logs