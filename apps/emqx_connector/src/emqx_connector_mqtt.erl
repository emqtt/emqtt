%%--------------------------------------------------------------------
%% Copyright (c) 2020-2022 EMQ Technologies Co., Ltd. All Rights Reserved.
%%
%% Licensed under the Apache License, Version 2.0 (the "License");
%% you may not use this file except in compliance with the License.
%% You may obtain a copy of the License at
%%
%%     http://www.apache.org/licenses/LICENSE-2.0
%%
%% Unless required by applicable law or agreed to in writing, software
%% distributed under the License is distributed on an "AS IS" BASIS,
%% WITHOUT WARRANTIES OR CONDITIONS OF ANY KIND, either express or implied.
%% See the License for the specific language governing permissions and
%% limitations under the License.
%%--------------------------------------------------------------------
-module(emqx_connector_mqtt).

-include_lib("typerefl/include/types.hrl").
-include_lib("hocon/include/hoconsc.hrl").
-include_lib("emqx/include/logger.hrl").

-behaviour(supervisor).
-behaviour(emqx_resource).

%% API and callbacks for supervisor
-export([
    callback_mode/0,
    start_link/0,
    init/1,
    create_bridge/1,
    drop_bridge/1,
    bridges/0
]).

-export([on_message_received/3]).

%% callbacks of behaviour emqx_resource
-export([
    on_start/2,
    on_stop/2,
    on_query/3,
    on_query_async/4,
    on_get_status/2
]).

-behaviour(hocon_schema).

-import(hoconsc, [mk/2]).

-export([
    roots/0,
    fields/1
]).

%%=====================================================================
%% Hocon schema
roots() ->
    fields("config").

fields("config") ->
    emqx_connector_mqtt_schema:fields("config");
fields("get") ->
    [
        {num_of_bridges,
            mk(
                integer(),
                #{desc => ?DESC("num_of_bridges")}
            )}
    ] ++ fields("post");
fields("put") ->
    emqx_connector_mqtt_schema:fields("server_configs");
fields("post") ->
    [
        {type,
            mk(
                mqtt,
                #{
                    required => true,
                    desc => ?DESC("type")
                }
            )},
        {name,
            mk(
                binary(),
                #{
                    required => true,
                    desc => ?DESC("name")
                }
            )}
    ] ++ fields("put").

%% ===================================================================
%% supervisor APIs
start_link() ->
    supervisor:start_link({local, ?MODULE}, ?MODULE, []).

init([]) ->
    SupFlag = #{
        strategy => one_for_one,
        intensity => 100,
        period => 10
    },
    {ok, {SupFlag, []}}.

bridge_spec(Config) ->
    #{
        id => maps:get(name, Config),
        start => {emqx_connector_mqtt_worker, start_link, [Config]},
        restart => permanent,
        shutdown => 5000,
        type => worker,
        modules => [emqx_connector_mqtt_worker]
    }.

-spec bridges() -> [{node(), map()}].
bridges() ->
    [
        {Name, emqx_connector_mqtt_worker:status(Name)}
     || {Name, _Pid, _, _} <- supervisor:which_children(?MODULE)
    ].

create_bridge(Config) ->
    supervisor:start_child(?MODULE, bridge_spec(Config)).

drop_bridge(Name) ->
    case supervisor:terminate_child(?MODULE, Name) of
        ok ->
            supervisor:delete_child(?MODULE, Name);
        {error, not_found} ->
            ok;
        {error, Error} ->
            {error, Error}
    end.

%% ===================================================================
%% When use this bridge as a data source, ?MODULE:on_message_received will be called
%% if the bridge received msgs from the remote broker.
on_message_received(Msg, HookPoint, ResId) ->
    emqx_resource:inc_received(ResId),
    emqx:run_hook(HookPoint, [Msg]).

%% ===================================================================
callback_mode() -> async_if_possible.

on_start(InstId, Conf) ->
    InstanceId = binary_to_atom(InstId, utf8),
    ?SLOG(info, #{
        msg => "starting_mqtt_connector",
        connector => InstanceId,
        config => Conf
    }),
    BasicConf = basic_config(Conf),
    BridgeConf = BasicConf#{
        name => InstanceId,
        clientid => clientid(InstId),
        subscriptions => make_sub_confs(maps:get(ingress, Conf, undefined), Conf, InstId),
        forwards => make_forward_confs(maps:get(egress, Conf, undefined))
    },
    case ?MODULE:create_bridge(BridgeConf) of
        {ok, _Pid} ->
            ensure_mqtt_worker_started(InstanceId, BridgeConf);
        {error, {already_started, _Pid}} ->
            ok = ?MODULE:drop_bridge(InstanceId),
            {ok, _} = ?MODULE:create_bridge(BridgeConf),
            ensure_mqtt_worker_started(InstanceId, BridgeConf);
        {error, Reason} ->
            {error, Reason}
    end.

on_stop(_InstId, #{name := InstanceId}) ->
    ?SLOG(info, #{
        msg => "stopping_mqtt_connector",
        connector => InstanceId
    }),
    case ?MODULE:drop_bridge(InstanceId) of
        ok ->
            ok;
        {error, not_found} ->
            ok;
        {error, Reason} ->
            ?SLOG(error, #{
                msg => "stop_mqtt_connector",
                connector => InstanceId,
                reason => Reason
            })
    end.

on_query(_InstId, {send_message, Msg}, #{name := InstanceId}) ->
    ?TRACE("QUERY", "send_msg_to_remote_node", #{message => Msg, connector => InstanceId}),
    emqx_connector_mqtt_worker:send_to_remote(InstanceId, Msg).

on_query_async(
    _InstId,
    {send_message, Msg},
    {ReplayFun, Args},
    #{name := InstanceId}
) ->
    ?TRACE("QUERY", "async_send_msg_to_remote_node", #{message => Msg, connector => InstanceId}),
    emqx_connector_mqtt_worker:send_to_remote_async(InstanceId, Msg, {ReplayFun, Args}).

on_get_status(_InstId, #{name := InstanceId, bridge_conf := Conf}) ->
    AutoReconn = maps:get(auto_reconnect, Conf, true),
    case emqx_connector_mqtt_worker:status(InstanceId) of
        connected -> connected;
        _ when AutoReconn == true -> connecting;
        _ when AutoReconn == false -> disconnected
    end.

ensure_mqtt_worker_started(InstanceId, BridgeConf) ->
    case emqx_connector_mqtt_worker:ensure_started(InstanceId) of
        ok -> {ok, #{name => InstanceId, bridge_conf => BridgeConf}};
        {error, Reason} -> {error, Reason}
    end.

make_sub_confs(EmptyMap, _Conf, _) when map_size(EmptyMap) == 0 ->
    undefined;
make_sub_confs(undefined, _Conf, _) ->
    undefined;
make_sub_confs(SubRemoteConf, Conf, InstId) ->
    ResId = emqx_resource_manager:manager_id_to_resource_id(InstId),
    case maps:find(hookpoint, Conf) of
        error ->
            error({no_hookpoint_provided, Conf});
        {ok, HookPoint} ->
            MFA = {?MODULE, on_message_received, [HookPoint, ResId]},
            SubRemoteConf#{on_message_received => MFA}
    end.

make_forward_confs(EmptyMap) when map_size(EmptyMap) == 0 ->
    undefined;
make_forward_confs(undefined) ->
    undefined;
make_forward_confs(FrowardConf) ->
    FrowardConf.

basic_config(
<<<<<<< HEAD
    #{
        server := Server,
        reconnect_interval := ReconnIntv,
        proto_ver := ProtoVer,
        bridge_mode := BridgeMode,
        clean_start := CleanStart,
        keepalive := KeepAlive,
        retry_interval := RetryIntv,
        max_inflight := MaxInflight,
        replayq := ReplayQ,
        ssl := #{enable := EnableSsl} = Ssl
    } = Conf
) ->
=======
>>>>>>> f6ac4c3a
    #{
        server := Server,
        reconnect_interval := ReconnIntv,
        proto_ver := ProtoVer,
        bridge_mode := BridgeMode,
        clean_start := CleanStart,
        keepalive := KeepAlive,
        retry_interval := RetryIntv,
        max_inflight := MaxInflight,
        ssl := #{enable := EnableSsl} = Ssl
    } = Conf
) ->
    BaiscConf = #{
        %% connection opts
        server => Server,
        %% 30s
        connect_timeout => 30,
        auto_reconnect => true,
        reconnect_interval => ReconnIntv,
        proto_ver => ProtoVer,
        %% Opening bridge_mode will form a non-standard mqtt connection message.
        %% A load balancing server (such as haproxy) is often set up before the emqx broker server.
        %% When the load balancing server enables mqtt connection packet inspection,
        %% non-standard mqtt connection packets will be filtered out by LB.
        %% So let's disable bridge_mode.
        bridge_mode => BridgeMode,
<<<<<<< HEAD
        %% should be iolist for emqtt
        username => maps:get(username, Conf, <<>>),
        password => maps:get(password, Conf, <<>>),
=======
>>>>>>> f6ac4c3a
        clean_start => CleanStart,
        keepalive => ms_to_s(KeepAlive),
        retry_interval => RetryIntv,
        max_inflight => MaxInflight,
        ssl => EnableSsl,
        ssl_opts => maps:to_list(maps:remove(enable, Ssl)),
        if_record_metrics => true
    },
    maybe_put_fields([username, password], Conf, BaiscConf).

maybe_put_fields(Fields, Conf, Acc0) ->
    lists:foldl(
        fun(Key, Acc) ->
            case maps:find(Key, Conf) of
                error -> Acc;
                {ok, Val} -> Acc#{Key => Val}
            end
        end,
        Acc0,
        Fields
    ).

ms_to_s(Ms) ->
    erlang:ceil(Ms / 1000).

clientid(Id) ->
    iolist_to_binary([Id, ":", atom_to_list(node())]).<|MERGE_RESOLUTION|>--- conflicted
+++ resolved
@@ -234,22 +234,6 @@
     FrowardConf.
 
 basic_config(
-<<<<<<< HEAD
-    #{
-        server := Server,
-        reconnect_interval := ReconnIntv,
-        proto_ver := ProtoVer,
-        bridge_mode := BridgeMode,
-        clean_start := CleanStart,
-        keepalive := KeepAlive,
-        retry_interval := RetryIntv,
-        max_inflight := MaxInflight,
-        replayq := ReplayQ,
-        ssl := #{enable := EnableSsl} = Ssl
-    } = Conf
-) ->
-=======
->>>>>>> f6ac4c3a
     #{
         server := Server,
         reconnect_interval := ReconnIntv,
@@ -276,12 +260,6 @@
         %% non-standard mqtt connection packets will be filtered out by LB.
         %% So let's disable bridge_mode.
         bridge_mode => BridgeMode,
-<<<<<<< HEAD
-        %% should be iolist for emqtt
-        username => maps:get(username, Conf, <<>>),
-        password => maps:get(password, Conf, <<>>),
-=======
->>>>>>> f6ac4c3a
         clean_start => CleanStart,
         keepalive => ms_to_s(KeepAlive),
         retry_interval => RetryIntv,
