{application, emqx_auth_jwt,
 [{description, "EMQ X Authentication with JWT"},
<<<<<<< HEAD
  {vsn, "4.3.5"}, % strict semver, bump manually!
=======
  {vsn, "4.4.3"}, % strict semver, bump manually!
>>>>>>> 7fc3f25d
  {modules, []},
  {registered, [emqx_auth_jwt_sup]},
  {applications, [kernel,stdlib,jose]},
  {mod, {emqx_auth_jwt_app, []}},
  {env, []},
  {licenses, ["Apache-2.0"]},
  {maintainers, ["EMQX Team <contact@emqx.io>"]},
  {links, [{"Homepage", "https://emqx.io/"},
           {"Github", "https://github.com/emqx/emqx-auth-jwt"}
          ]}
 ]}.<|MERGE_RESOLUTION|>--- conflicted
+++ resolved
@@ -1,10 +1,6 @@
 {application, emqx_auth_jwt,
  [{description, "EMQ X Authentication with JWT"},
-<<<<<<< HEAD
-  {vsn, "4.3.5"}, % strict semver, bump manually!
-=======
-  {vsn, "4.4.3"}, % strict semver, bump manually!
->>>>>>> 7fc3f25d
+  {vsn, "4.4.4"}, % strict semver, bump manually!
   {modules, []},
   {registered, [emqx_auth_jwt_sup]},
   {applications, [kernel,stdlib,jose]},
