## master-88df1713

## NOTE: The configurations in this file will be overridden by
## `<path-to-emqx-installation>/data/emqx_overrides.conf`

##==================================================================
## Node
##==================================================================
node {
  ## Node name.
  ## See: http://erlang.org/doc/reference_manual/distributed.html
  ##
  ## @doc node.name
  ## ValueType: NodeName
  ## Default: emqx@127.0.0.1
  name: "emqx@127.0.0.1"

  ## Cookie for distributed node communication.
  ##
  ## @doc node.cookie
  ## ValueType: String
  ## Default: emqxsecretcookie
  cookie: emqxsecretcookie

  ## Data dir for the node
  ##
  ## @doc node.data_dir
  ## ValueType: Folder
  ## Default: "{{ platform_data_dir }}/"
  data_dir: "{{ platform_data_dir }}/"

  ## Dir of crash dump file.
  ##
  ## @doc node.crash_dump_dir
  ## ValueType: Folder
  ## Default: "{{ platform_log_dir }}/"
  crash_dump_dir: "{{ platform_log_dir }}/"

  ## Global GC Interval.
  ##
  ## @doc node.global_gc_interval
  ## ValueType: Duration
  ## Default: 15m
  global_gc_interval: 15m

  ## Sets the net_kernel tick time in seconds.
  ## Notice that all communicating nodes are to have the same
  ## TickTime value specified.
  ##
  ## See: http://www.erlang.org/doc/man/kernel_app.html#net_ticktime
  ##
  ## @doc node.dist_net_ticktime
  ## ValueType: Number
  ## Default: 2m
  dist_net_ticktime: 2m

  ## Sets the port range for the listener socket of a distributed
  ## Erlang node.
  ## Note that if there are firewalls between clustered nodes, this
  ## port segment for nodes’ communication should be allowed.
  ##
  ## See: http://www.erlang.org/doc/man/kernel_app.html
  ##
  ## @doc node.dist_listen_min
  ## ValueType: Integer
  ## Range: [1024,65535]
  ## Default: 6369
  dist_listen_min: 6369

  ## Sets the port range for the listener socket of a distributed
  ## Erlang node.
  ## Note that if there are firewalls between clustered nodes, this
  ## port segment for nodes’ communication should be allowed.
  ##
  ## See: http://www.erlang.org/doc/man/kernel_app.html
  ##
  ## @doc node.dist_listen_max
  ## ValueType: Integer
  ## Range: [1024,65535]
  ## Default: 6369
  dist_listen_max: 6369

  ## Sets the maximum depth of call stack back-traces in the exit
  ## reason element of 'EXIT' tuples.
  ## The flag also limits the stacktrace depth returned by
  ## process_info item current_stacktrace.
  ##
  ## @doc node.backtrace_depth
  ## ValueType: Integer
  ## Range: [0,1024]
  ## Default: 23
  backtrace_depth: 23

}

##==================================================================
## Cluster
##==================================================================
cluster {
  ## Cluster name.
  ##
  ## @doc cluster.name
  ## ValueType: String
  ## Default: emqxcl
  name: emqxcl

  ## Enable cluster autoheal from network partition.
  ##
  ## @doc cluster.autoheal
  ## ValueType: Boolean
  ## Default: true
  autoheal: true

  ## Autoclean down node. A down node will be removed from the cluster
  ## if this value > 0.
  ##
  ## @doc cluster.autoclean
  ## ValueType: Duration
  ## Default: 5m
  autoclean: 5m

  ## Node discovery strategy to join the cluster.
  ##
  ## @doc cluster.discovery_strategy
  ## ValueType: manual | static | mcast | dns | etcd | k8s
  ##   - manual: Manual join command
  ##   - static: Static node list
  ##   - mcast:  IP Multicast
  ##   - dns:    DNS A Record
  ##   - etcd:   etcd
  ##   - k8s:    Kubernetes
  ##
  ## Default: manual
  discovery_strategy: manual

  ##----------------------------------------------------------------
  ## Cluster using static node list
  ##----------------------------------------------------------------
  static {
    ## Node list of the cluster
    ##
    ## @doc cluster.static.seeds
    ## ValueType: Array<NodeName>
    ## Default: []
    seeds: ["emqx1@127.0.0.1", "emqx2@127.0.0.1"]
  }

  ##----------------------------------------------------------------
  ## Cluster using IP Multicast
  ##----------------------------------------------------------------
  mcast {
    ## IP Multicast Address.
    ##
    ## @doc cluster.mcast.addr
    ## ValueType: IPAddress
    ## Default: "239.192.0.1"
    addr: "239.192.0.1"

    ## Multicast Ports.
    ##
    ## @doc cluster.mcast.ports
    ## ValueType: Array<Port>
    ## Default: [4369, 4370]
    ports: [4369, 4370]

    ## Multicast Iface.
    ##
    ## @doc cluster.mcast.iface
    ## ValueType: IPAddress
    ## Default: "0.0.0.0"
    iface: "0.0.0.0"

    ## Multicast Ttl.
    ##
    ## @doc cluster.mcast.ttl
    ## ValueType: Integer
    ## Range: [0,255]
    ## Default: 255
    ttl: 255

    ## Multicast loop.
    ##
    ## @doc cluster.mcast.loop
    ## ValueType: Boolean
    ## Default: true
    loop: true
  }

  ##----------------------------------------------------------------
  ## Cluster using DNS A records
  ##----------------------------------------------------------------
  dns {
    ## DNS name.
    ##
    ## @doc cluster.dns.name
    ## ValueType: String
    ## Default: localhost
    name: localhost

    ## The App name is used to build 'node.name' with IP address.
    ##
    ## @doc cluster.dns.app
    ## ValueType: String
    ## Default: emqx
    app: emqx
  }

  ##----------------------------------------------------------------
  ## Cluster using etcd
  ##----------------------------------------------------------------
  etcd {
    ## Etcd server list, seperated by ','.
    ##
    ## @doc cluster.etcd.server
    ## ValueType: URL
    ## Required: true
    server: "http://127.0.0.1:2379"

    ## The prefix helps build nodes path in etcd. Each node in the cluster
    ## will create a path in etcd: v2/keys/<prefix>/<name>/<node.name>
    ##
    ## @doc cluster.etcd.prefix
    ## ValueType: String
    ## Default: emqxcl
    prefix: emqxcl

    ## The TTL for node's path in etcd.
    ##
    ## @doc cluster.etcd.node_ttl
    ## ValueType: Duration
    ## Default: 1m
    node_ttl: 1m

    ## Path to the file containing the user's private PEM-encoded key.
    ##
    ## @doc cluster.etcd.ssl.keyfile
    ## ValueType: File
    ## Default: "{{ platform_etc_dir }}/certs/key.pem"
    ssl.keyfile: "{{ platform_etc_dir }}/certs/key.pem"

    ## Path to a file containing the user certificate.
    ##
    ## @doc cluster.etcd.ssl.certfile
    ## ValueType: File
    ## Default: "{{ platform_etc_dir }}/certs/cert.pem"
    ssl.certfile: "{{ platform_etc_dir }}/certs/cert.pem"

    ## Path to the file containing PEM-encoded CA certificates. The CA certificates
    ## are used during server authentication and when building the client certificate chain.
    ##
    ## @doc cluster.etcd.ssl.cacertfile
    ## ValueType: File
    ## Default: "{{ platform_etc_dir }}/certs/cacert.pem"
    ssl.cacertfile: "{{ platform_etc_dir }}/certs/cacert.pem"
  }

  ##----------------------------------------------------------------
  ## Cluster using Kubernetes
  ##----------------------------------------------------------------
  k8s {
    ## Kubernetes API server list, seperated by ','.
    ##
    ## @doc cluster.k8s.apiserver
    ## ValueType: URL
    ## Required: true
    apiserver: "http://10.110.111.204:8080"

    ## The service name helps lookup EMQ nodes in the cluster.
    ##
    ## @doc cluster.k8s.service_name
    ## ValueType: String
    ## Default: emqx
    service_name: emqx

    ## The address type is used to extract host from k8s service.
    ##
    ## @doc cluster.k8s.address_type
    ## ValueType: ip | dns | hostname
    ## Default: ip
    address_type: ip

    ## The app name helps build 'node.name'.
    ##
    ## @doc cluster.k8s.app_name
    ## ValueType: String
    ## Default: emqx
    app_name: emqx

    ## The suffix added to dns and hostname get from k8s service
    ##
    ## @doc cluster.k8s.suffix
    ## ValueType: String
    ## Default: "pod.local"
    suffix: "pod.local"

    ## Kubernetes Namespace
    ##
    ## @doc cluster.k8s.namespace
    ## ValueType: String
    ## Default: default
    namespace: default
  }

  db_backend: mnesia

  rlog: {
      # role: core
      # core_nodes: []
  }

}

##==================================================================
## Log
##==================================================================
log {
  ## The primary log level
  ##
  ## - all the log messages with levels lower than this level will
  ##   be dropped.
  ## - all the log messages with levels higher than this level will
  ##   go into the log handlers. The handlers then decide to log it
  ##   out or drop it according to the level setting of the handler.
  ##
  ## Note: Only the messages with severity level higher than or
  ## equal to this level will be logged.
  ##
  ## @doc log.primary_level
  ## ValueType: debug | info | notice | warning | error | critical | alert | emergency
  ## Default: warning
  primary_level: warning

  ##----------------------------------------------------------------
  ## The console log handler send log messages to emqx console
  ##----------------------------------------------------------------
  ## Log to single line
  ## @doc log.console_handler.enable
  ## ValueType: Boolean
  ## Default: false
  console_handler.enable: false

  ## The log level of this handler
  ## All the log messages with levels lower than this level will
  ## be dropped.
  ##
  ## @doc log.console_handler.level
  ## ValueType: debug | info | notice | warning | error | critical | alert | emergency
  ## Default: warning
  console_handler.level: warning

  ##----------------------------------------------------------------
  ## The file log handlers send log messages to files
  ##----------------------------------------------------------------
  ## file_handlers.<name>
  file_handlers.emqx_log: {
    ## The log level filter of this handler
    ## All the log messages with levels lower than this level will
    ## be dropped.
    ##
    ## @doc log.file_handlers.<name>.level
    ## ValueType: debug | info | notice | warning | error | critical | alert | emergency
    ## Default: warning
    level: warning

    ## The log file for specified level.
    ##
    ## If `rotation` is disabled, this is the file of the log files.
    ##
    ## If `rotation` is enabled, this is the base name of the files.
    ## Each file in a rotated log is named <base_name>.N, where N is an integer.
    ##
    ## Note: Log files for a specific log level will only contain all the logs
    ##       that higher than or equal to that level
    ##
    ## @doc log.file_handlers.<name>.file
    ## ValueType: File
    ## Required: true
    file: "{{ platform_log_dir }}/emqx.log"

    ## Enables the log rotation.
    ## With this enabled, new log files will be created when the current
    ## log file is full, max to `rotation_count` files will be created.
    ##
    ## @doc log.file_handlers.<name>.rotation.enable
    ## ValueType: Boolean
    ## Default: true
    rotation.enable: true

    ## Maximum rotation count of log files.
    ##
    ## @doc log.file_handlers.<name>.rotation.count
    ## ValueType: Integer
    ## Range: [1, 2048]
    ## Default: 10
    rotation.count: 10

    ## Maximum size of each log file.
    ##
    ## If the max_size reached and `rotation` is disabled, the handler
    ## will stop sending log messages, if the `rotation` is enabled,
    ## the file rotates.
    ##
    ## @doc log.file_handlers.<name>.max_size
    ## ValueType: Size | infinity
    ## Default: 10MB
    max_size: 10MB
  }

  ## file_handlers.<name>
  ##
  ## You could also create multiple file handlers for different
  ## log level for example:
  file_handlers.emqx_error_log: {
    level: error
    file: "{{ platform_log_dir }}/error.log"
  }

  ## Timezone offset to display in logs
  ##
  ## @doc log.time_offset
  ## ValueType: system | utc | String
  ##  - "system" use system zone
  ##  - "utc" for Universal Coordinated Time (UTC)
  ##  - "+hh:mm" or "-hh:mm" for a specified offset
  ## Default: system
  time_offset: system

  ## Limits the total number of characters printed for each log event.
  ##
  ## @doc log.chars_limit
  ## ValueType: Integer | infinity
  ## Range: [0, infinity)
  ## Default: infinity
  chars_limit: infinity

  ## Maximum depth for Erlang term log formatting
  ## and Erlang process message queue inspection.
  ##
  ## @doc log.max_depth
  ## ValueType: Integer | infinity
  ## Default: 80
  max_depth: 80

  ## Log formatter
  ## @doc log.formatter
  ## ValueType: text | json
  ## Default: text
  formatter: text

  ## Log to single line
  ## @doc log.single_line
  ## ValueType: Boolean
  ## Default: true
  single_line: true

  ## The max allowed queue length before switching to sync mode.
  ##
  ## Log overload protection parameter. If the message queue grows
  ## larger than this value the handler switches from anync to sync mode.
  ##
  ## @doc log.sync_mode_qlen
  ## ValueType: Integer
  ## Range: [0, ${log.drop_mode_qlen}]
  ## Default: 100
  sync_mode_qlen: 100

  ## The max allowed queue length before switching to drop mode.
  ##
  ## Log overload protection parameter. When the message queue grows
  ## larger than this threshold, the handler switches to a mode in which
  ## it drops all new events that senders want to log.
  ##
  ## @doc log.drop_mode_qlen
  ## ValueType: Integer
  ## Range: [${log.sync_mode_qlen}, ${log.flush_qlen}]
  ## Default: 3000
  drop_mode_qlen: 3000

  ## The max allowed queue length before switching to flush mode.
  ##
  ## Log overload protection parameter. If the length of the message queue
  ## grows larger than this threshold, a flush (delete) operation takes place.
  ## To flush events, the handler discards the messages in the message queue
  ## by receiving them in a loop without logging.
  ##
  ## @doc log.flush_qlen
  ## ValueType: Integer
  ## Range: [${log.drop_mode_qlen}, infinity)
  ## Default: 8000
  flush_qlen: 8000

  ## Kill the log handler when it gets overloaded.
  ##
  ## Log overload protection parameter. It is possible that a handler,
  ## even if it can successfully manage peaks of high load without crashing,
  ## can build up a large message queue, or use a large amount of memory.
  ## We could kill the log handler in these cases and restart it after a
  ## few seconds.
  ##
  ## @doc log.overload_kill.enable
  ## ValueType: Boolean
  ## Default: true
  overload_kill.enable: true

  ## The max allowed queue length before killing the log hanlder.
  ##
  ## Log overload protection parameter. This is the maximum allowed queue
  ## length. If the message queue grows larger than this, the handler
  ## process is terminated.
  ##
  ## @doc log.overload_kill.qlen
  ## ValueType: Integer
  ## Range: [0, 1048576]
  ## Default: 20000
  overload_kill.qlen: 20000

  ## The max allowed memory size before killing the log hanlder.
  ##
  ## Log overload protection parameter. This is the maximum memory size
  ## that the handler process is allowed to use. If the handler grows
  ## larger than this, the process is terminated.
  ##
  ## @doc log.overload_kill.mem_size
  ## ValueType: Size
  ## Default: 30MB
  overload_kill.mem_size: 30MB

  ## Restart the log hanlder after some seconds.
  ##
  ## Log overload protection parameter. If the handler is terminated,
  ## it restarts automatically after a delay specified in seconds.
  ##
  ## @doc log.overload_kill.restart_after
  ## ValueType: Duration
  ## Default: 5s
  overload_kill.restart_after: 5s

  ## Controlling Bursts of Log Requests.
  ##
  ## Log overload protection parameter. Large bursts of log events - many
  ## events received by the handler under a short period of time - can
  ## potentially cause problems. By specifying the maximum number of events
  ## to be handled within a certain time frame, the handler can avoid
  ## choking the log with massive amounts of printouts.
  ##
  ## Note that there would be no warning if any messages were
  ## dropped because of burst control.
  ##
<<<<<<< HEAD
  ## Comment this config out to disable the burst control feature.
  ##
  ## Value: MaxBurstCount,TimeWindow
  ## Default: disabled
  ##
  ## burst_limit: "20000, 1s"
}


##--------------------------------------------------------------------
## Authentication/Access Control
##--------------------------------------------------------------------
acl: {
    ## Allow anonymous authentication by default if no auth plugins loaded.
    ## Notice: Disable the option in production deployment!
    ##
    ## Value: true | false
    allow_anonymous: true

    ## Allow or deny if no ACL rules matched.
    ##
    ## Value: allow | deny
    acl_nomatch: allow

    ## Default ACL File.
    ##
    ## Value: File Name
    acl_file: "{{ platform_etc_dir }}/acl.conf"

    ## Whether to enable ACL cache.
    ##
    ## If enabled, ACLs roles for each client will be cached in the memory
    ##
    ## Value: on | off
    enable_acl_cache: on

    ## The maximum count of ACL entries can be cached for a client.
    ##
    ## Value: Integer greater than 0
    ## Default: 32
    acl_cache_max_size: 32

    ## The time after which an ACL cache entry will be deleted
    ##
    ## Value: Duration
    ## Default: 1 minute
    acl_cache_ttl: 1m

    ## The action when acl check reject current operation
    ##
    ## Value: ignore | disconnect
    ## Default: ignore
    acl_deny_action: ignore

    ## Specify the global flapping detect policy.
    ## The value is a string composed of flapping threshold, duration and banned interval.
    ## 1. threshold: an integer to specfify the disconnected times of a MQTT Client;
    ## 2. duration: the time window for flapping detect;
    ## 3. banned interval: the banned interval if a flapping is detected.
    ##
    ## Value: Integer,Duration,Duration
    flapping_detect_policy: "30, 1m, 5m"

}

##--------------------------------------------------------------------
## MQTT Protocol
##--------------------------------------------------------------------
mqtt: {
    ## Maximum MQTT packet size allowed.
    ##
    ## Value: Bytes
    ## Default: 1MB
    max_packet_size: "1MB"

    ## Maximum length of MQTT clientId allowed.
    ##
    ## Value: Number [23-65535]
    max_clientid_len: 65535

    ## Maximum topic levels allowed. 0 means no limit.
    ##
    ## Value: Number
    max_topic_levels: 0

    ## Maximum QoS allowed.
    ##
    ## Value: 0 | 1 | 2
    max_qos_allowed: 2

    ## Maximum Topic Alias, 0 means no topic alias supported.
    ##
    ## Value: 0-65535
    max_topic_alias: 65535

    ## Whether the Server supports MQTT retained messages.
    ##
    ## Value: boolean
    retain_available: true

    ## Whether the Server supports MQTT Wildcard Subscriptions
    ##
    ## Value: boolean
    wildcard_subscription: true

    ## Whether the Server supports MQTT Shared Subscriptions.
    ##
    ## Value: boolean
    shared_subscription: true

    ## Whether to ignore loop delivery of messages.(for mqtt v3.1.1)
    ##
    ## Value: true | false
    ignore_loop_deliver: false
=======
  ## @doc log.burst_limit.enable
  ## ValueType: Boolean
  ## Default: false
  burst_limit.enable: false
>>>>>>> 0ef38c75

  ## This config controls the maximum number of events to handle within
  ## a time frame. After the limit is reached, successive events are
  ## dropped until the end of the time frame defined by `window_time`.
  ##
  ## @doc log.burst_limit.max_count
  ## ValueType: Integer
  ## Default: 10000
  burst_limit.max_count: 10000

  ## See the previous description of burst_limit_max_count.
  ##
  ## @doc log.burst_limit.window_time
  ## ValueType: duration
  ## Default: 1s
  burst_limit.window_time: 1s
}

##==================================================================
## RPC
##==================================================================
rpc {
  ## RPC Mode.
  ##
  ## @doc rpc.mode
  ## ValueType: sync | async
  ## Default: async
  mode: async

  ## Max batch size of async RPC requests.
  ##
  ## NOTE: RPC batch won't work when rpc.mode = sync
  ## Zero value disables rpc batching.
  ##
  ## @doc rpc.async_batch_size
  ## ValueType: Integer
  ## Range: [0, 1048576]
  ## Default: 0
  async_batch_size: 256

  ## RPC port discovery
  ##
  ## The strategy for discovering the RPC listening port of
  ## other nodes.
  ##
  ## @doc cluster.discovery_strategy
  ## ValueType: manual | stateless
  ##   - manual: discover ports by `tcp_server_port`.
  ##   - stateless: discover ports in a stateless manner.
  ##     If node name is `emqx<N>@127.0.0.1`, where the `<N>` is
  ##     an integer, then the listening port will be `5370 + <N>`
  ##
  ## Default: `stateless`.
  port_discovery: stateless

  ## TCP server port for RPC.
  ##
  ## Only takes effect when `rpc.port_discovery` = `manual`.
  ##
  ## @doc rpc.tcp_server_port
  ## ValueType: Integer
  ## Range: [1024-65535]
  ## Defaults: 5369
  tcp_server_port: 5369

  ## Number of outgoing RPC connections.
  ##
  ## Set this to 1 to keep the message order sent from the same
  ## client.
  ##
  ## @doc rpc.tcp_client_num
  ## ValueType: Integer
  ## Range: [1, 256]
  ## Defaults: 1
  tcp_client_num: 1

  ## RCP Client connect timeout.
  ##
  ## @doc rpc.connect_timeout
  ## ValueType: Duration
  ## Default: 5s
  connect_timeout: 5s

  ## TCP send timeout of RPC client and server.
  ##
  ## @doc rpc.send_timeout
  ## ValueType: Duration
  ## Default: 5s
  send_timeout: 5s

  ## Authentication timeout
  ##
  ## @doc rpc.authentication_timeout
  ## ValueType: Duration
  ## Default: 5s
  authentication_timeout: 5s

  ## Default receive timeout for call() functions
  ##
  ## @doc rpc.call_receive_timeout
  ## ValueType: Duration
  ## Default: 15s
  call_receive_timeout: 15s

  ## Socket idle keepalive.
  ##
  ## @doc rpc.socket_keepalive_idle
  ## ValueType: Duration
  ## Default: 900s
  socket_keepalive_idle: 900s

  ## TCP Keepalive probes interval.
  ##
  ## @doc rpc.socket_keepalive_interval
  ## ValueType: Duration
  ## Default: 75s
  socket_keepalive_interval: 75s

  ## Probes lost to close the connection
  ##
  ## @doc rpc.socket_keepalive_count
  ## ValueType: Integer
  ## Default: 9
  socket_keepalive_count: 9

  ## Size of TCP send buffer.
  ##
  ## @doc rpc.socket_sndbuf
  ## ValueType: Size
  ## Default: 1MB
  socket_sndbuf: 1MB

  ## Size of TCP receive buffer.
  ##
  ## @doc rpc.socket_recbuf
  ## ValueType: Size
  ## Default: 1MB
  socket_recbuf: 1MB

  ## Size of user-level software socket buffer.
  ##
  ## @doc rpc.socket_buffer
  ## ValueType: Size
  ## Default: 1MB
  socket_buffer: 1MB
}

##==================================================================
## Broker
##==================================================================
broker {
  ## System interval of publishing $SYS messages.
  ##
  ## @doc broker.sys_msg_interval
  ## ValueType: Duration | disabled
  ## Default: 1m
  sys_msg_interval: 1m

  ## System heartbeat interval of publishing following heart beat message:
  ##  - "$SYS/brokers/<node>/uptime"
  ##  - "$SYS/brokers/<node>/datetime"
  ##
  ## @doc broker.sys_heartbeat_interval
  ## ValueType: Duration
  ## Default: 30s | disabled
  sys_heartbeat_interval: 30s

  ## Session locking strategy in a cluster.
  ##
  ## @doc broker.session_locking_strategy
  ## ValueType: local | one | quorum | all
  ##   - local: only lock the session locally on the current node
  ##   - one: select only one remove node to lock the session
  ##   - quorum: select some nodes to lock the session
  ##   - all: lock the session on all of the nodes in the cluster
  ## Default: quorum
  session_locking_strategy: quorum

  ## Dispatch strategy for shared subscription
  ##
  ## @doc broker.shared_subscription_strategy
  ## ValueType: random | round_robin | sticky | hash
  ##   - random: dispatch the message to a random selected subscriber
  ##   - round_robin: select the subscribers in a round-robin manner
  ##   - sticky: always use the last selected subscriber to dispatch,
  ##     until the susbcriber disconnected.
  ##   - hash: select the subscribers by the hash of clientIds
  ## Default: round_robin
  shared_subscription_strategy: round_robin

  ## Enable/disable shared dispatch acknowledgement for QoS1 and QoS2 messages
  ## This should allow messages to be dispatched to a different subscriber in
  ## the group in case the picked (based on shared_subscription_strategy) one # is offline
  ##
  ## @doc broker.shared_dispatch_ack_enabled
  ## ValueType: Boolean
  ## Default: false
  shared_dispatch_ack_enabled: false

  ## Enable batch clean for deleted routes.
  ##
  ## @doc broker.route_batch_clean
  ## ValueType: Boolean
  ## Default: true
  route_batch_clean: true

  ## Performance toggle for subscribe/unsubscribe wildcard topic.
  ## Change this toggle only when there are many wildcard topics.
  ##
  ## NOTE: when changing from/to 'global' lock, it requires all
  ## nodes in the cluster to be stopped before the change.
  ##
  ## @doc broker.perf.route_lock_type
  ## ValueType: key | tab | global
  ##  - key:   mnesia translational updates with per-key locks. recommended for single node setup.
  ##  - tab:   mnesia translational updates with table lock. recommended for multi-nodes setup.
  ##  - global: global lock protected updates. recommended for larger cluster.
  ## Default: key
  perf.route_lock_type: key

  ## Enable trie path compaction.
  ## Enabling it significantly improves wildcard topic subscribe
  ## rate, if wildcard topics have unique prefixes like:
  ## 'sensor/{{id}}/+/', where ID is unique per subscriber.
  ##
  ## Topic match performance (when publishing) may degrade if messages
  ## are mostly published to topics with large number of levels.
  ##
  ## NOTE: This is a cluster-wide configuration.
  ## It rquires all nodes to be stopped before changing it.
  ##
  ## @doc broker.perf.trie_compaction
  ## ValueType: Boolean
  ## Default: true
  perf.trie_compaction: true
}

##==================================================================
## Zones and Listeners
##==================================================================
## A zone contains a set of configurations for listeners.
##
## The configurations defined in zone can be overridden by the ones
## defined in listeners with the same key.
##
## For example given the following config:
## ```
##
## zone.x {
##   a: {b:1, c: 1}
##   listeners.y {
##     a: {b: 2}
##   }
## }
## ```
## The config "a" in zone "x" is overridden by the configs inside
## the listener "y". So the value of config "a" in listener "y"
## is `a: {b:2, c: 1}`.
##
## All the configs that can be set in zones and be overridden in listenser are:
##   - `auth.*`
##   - `stats.*`
##   - `mqtt.*`
##   - `authorization.*`
##   - `flapping_detect.*`
##   - `force_shutdown.*`
##   - `conn_congestion.*`
##
## Syntax: zones.<zone-name> {}
zones.default {
  ## Enable authentication
  ##
  ## @doc zones.<name>.auth.enable
  ## ValueType: Boolean
  ## Default: false
  auth.enable: false

  ## Enable per connection statistics.
  ##
  ## @doc zones.<name>.stats.enable
  ## ValueType: Boolean
  ## Default: true
  stats.enable: true

  ## Maximum number of concurrent connections in this zone.
  ##
  ## This value must be larger than the sum of `max_connections` set
  ## in the listeners under this zone.
  ##
  ## @doc zones.<name>.overall_max_connections
  ## ValueType: Number | infinity
  ## Default: infinity
  overall_max_connections: infinity

  mqtt {
    ## When publishing or subscribing, prefix all topics with a mountpoint string.
    ## The prefixed string will be removed from the topic name when the message
    ## is delivered to the subscriber. The mountpoint is a way that users can use
    ## to implement isolation of message routing between different listeners.
    ##
    ## For example if a clientA subscribes to "t" with `zones.<name>.mqtt.mountpoint`
    ## set to "some_tenant", then the client accually subscribes to the topic
    ## "some_tenant/t". Similarly if another clientB (connected to the same listener
    ## with the clientA) send a message to topic "t", the message is accually route
    ## to all the clients subscribed "some_tenant/t", so clientA will receive the
    ## message, with topic name "t".
    ##
    ## Set to "" to disable the feature.
    ##
    ## Variables in mountpoint string:
    ##  - %c: clientid
    ##  - %u: username
    ##
    ## @doc zones.<name>.listeners.<name>.mountpoint
    ## ValueType: String
    ## Default: ""
    mountpoint: ""

    ## How long time the MQTT connection will be disconnected if the
    ## TCP connection is established but MQTT CONNECT has not been
    ## received.
    ##
    ## @doc zones.<name>.mqtt.idle_timeout
    ## ValueType: Duration
    ## Default: 15s
    idle_timeout: 15s

    ## Maximum MQTT packet size allowed.
    ##
    ## @doc zones.<name>.mqtt.max_packet_size
    ## ValueType: Bytes
    ## Default: 1MB
    max_packet_size: 1MB

    ## Maximum length of MQTT clientId allowed.
    ##
    ## @doc zones.<name>.mqtt.max_clientid_len
    ## ValueType: Integer
    ## Range: [23, 65535]
    ## Default: 65535
    max_clientid_len: 65535

    ## Maximum topic levels allowed.
    ##
    ## @doc zones.<name>.mqtt.max_topic_levels
    ## ValueType: Integer
    ## Range: [1, 65535]
    ## Default: 65535
    max_topic_levels: 65535

    ## Maximum QoS allowed.
    ##
    ## @doc zones.<name>.mqtt.max_qos_allowed
    ## ValueType: 0 | 1 | 2
    ## Default: 2
    max_qos_allowed: 2

    ## Maximum Topic Alias, 0 means no topic alias supported.
    ##
    ## @doc zones.<name>.mqtt.max_topic_alias
    ## ValueType: Integer
    ## Range: [0, 65535]
    ## Default: 65535
    max_topic_alias: 65535

    ## Whether the Server supports MQTT retained messages.
    ##
    ## @doc zones.<name>.mqtt.retain_available
    ## ValueType: Boolean
    ## Default: true
    retain_available: true

    ## Whether the Server supports MQTT Wildcard Subscriptions
    ##
    ## @doc zones.<name>.mqtt.wildcard_subscription
    ## ValueType: Boolean
    ## Default: true
    wildcard_subscription: true

    ## Whether the Server supports MQTT Shared Subscriptions.
    ##
    ## @doc zones.<name>.mqtt.shared_subscription
    ## ValueType: Boolean
    ## Default: true
    shared_subscription: true

    ## Whether to ignore loop delivery of messages.(for mqtt v3.1.1)
    ##
    ## @doc zones.<name>.mqtt.ignore_loop_deliver
    ## ValueType: Boolean
    ## Default: false
    ignore_loop_deliver: false

    ## Whether to parse the MQTT frame in strict mode
    ##
    ## @doc zones.<name>.mqtt.strict_mode
    ## ValueType: Boolean
    ## Default: false
    strict_mode: false

    ## Specify the response information returned to the client
    ##
    ## This feature is disabled if is set to ""
    ##
    ## @doc zones.<name>.mqtt.response_information
    ## ValueType: String
    ## Default: ""
    response_information: ""

    ## Server Keep Alive of MQTT 5.0
    ##
    ## @doc zones.<name>.mqtt.server_keepalive
    ## ValueType: Number | disabled
    ## Default: disabled
    server_keepalive: disabled

    ## The backoff for MQTT keepalive timeout. The broker will kick a connection out
    ## until 'Keepalive * backoff * 2' timeout.
    ##
    ## @doc zones.<name>.mqtt.keepalive_backoff
    ## ValueType: Float
    ## Range: (0.5, 1]
    ## Default: 0.75
    keepalive_backoff: 0.75

    ## Maximum number of subscriptions allowed.
    ##
    ## @doc zones.<name>.mqtt.max_subscriptions
    ## ValueType: Integer | infinity
    ## Range: [1, infinity)
    ## Default: infinity
    max_subscriptions: infinity

    ## Force to upgrade QoS according to subscription.
    ##
    ## @doc zones.<name>.mqtt.upgrade_qos
    ## ValueType: Boolean
    ## Default: false
    upgrade_qos: false

    ## Maximum size of the Inflight Window storing QoS1/2 messages delivered but unacked.
    ##
    ## @doc zones.<name>.mqtt.max_inflight
    ## ValueType: Integer
    ## Range: [1, 65535]
    ## Default: 32
    max_inflight: 32

    ## Retry interval for QoS1/2 message delivering.
    ##
    ## @doc zones.<name>.mqtt.retry_interval
    ## ValueType: Duration
    ## Default: 30s
    retry_interval: 30s

    ## Maximum QoS2 packets (Client -> Broker) awaiting PUBREL.
    ##
    ## @doc zones.<name>.mqtt.max_awaiting_rel
    ## ValueType: Integer | infinity
    ## Range: [1, infinity)
    ## Default: 100
    max_awaiting_rel: 100

    ## The QoS2 messages (Client -> Broker) will be dropped if awaiting PUBREL timeout.
    ##
    ## @doc zones.<name>.mqtt.await_rel_timeout
    ## ValueType: Duration
    ## Default: 300s
    await_rel_timeout: 300s

    ## Default session expiry interval for MQTT V3.1.1 connections.
    ##
    ## @doc zones.<name>.mqtt.session_expiry_interval
    ## ValueType: Duration
    ## Default: 2h
    session_expiry_interval: 2h

    ## Maximum queue length. Enqueued messages when persistent client disconnected,
    ## or inflight window is full.
    ##
    ## @doc zones.<name>.mqtt.max_mqueue_len
    ## ValueType: Integer | infinity
    ## Range: [0, infinity)
    ## Default: 1000
    max_mqueue_len: 1000

    ## Topic priorities.
    ##
    ## There's no priority table by default, hence all messages
    ## are treated equal.
    ##
    ## Priority number [1-255]
    ##
    ## NOTE: comma and equal signs are not allowed for priority topic names
    ## NOTE: Messages for topics not in the priority table are treated as
    ## either highest or lowest priority depending on the configured
    ## value for mqtt.mqueue_default_priority
    ##
    ## @doc zones.<name>.mqtt.mqueue_priorities
    ## ValueType: Map | disabled
    ## Examples:
    ##  To configure "topic/1" > "topic/2":
    ##    mqueue_priorities: {"topic/1": 10, "topic/2": 8}
    ## Default: disabled
    mqueue_priorities: disabled

    ## Default to highest priority for topics not matching priority table
    ##
    ## @doc zones.<name>.mqtt.mqueue_default_priority
    ## ValueType: highest | lowest
    ## Default: lowest
    mqueue_default_priority: lowest

    ## Whether to enqueue QoS0 messages.
    ##
    ## @doc zones.<name>.mqtt.mqueue_store_qos0
    ## ValueType: Boolean
    ## Default: true
    mqueue_store_qos0: true

    ## Whether use username replace client id
    ##
    ## @doc zones.<name>.mqtt.use_username_as_clientid
    ## ValueType: Boolean
    ## Default: false
    use_username_as_clientid: false

    ## Use the CN, DN or CRT field from the client certificate as a username.
    ## Only works for SSL connection.
    ##
    ## @doc zones.<name>.mqtt.peer_cert_as_username
    ## ValueType: cn | dn | crt | disabled
    ## Default: disabled
    peer_cert_as_username: disabled

    ## Use the CN, DN or CRT field from the client certificate as a clientid.
    ## Only works for SSL connection.
    ##
    ## @doc zones.<name>.mqtt.peer_cert_as_clientid
    ## ValueType: cn | dn | crt | disabled
    ## Default: disabled
    peer_cert_as_clientid: disabled

  }

  authorization {

    ## Enable Authorization check.
    ##
    ## @doc zones.<name>.authorization.enable
    ## ValueType: Boolean
    ## Default: true
    enable: true

    ## The action when authorization check reject current operation
    ##
    ## @doc zones.<name>.authorization.deny_action
    ## ValueType: ignore | disconnect
    ## Default: ignore
    deny_action: ignore

    ## Whether to enable Authorization cache.
    ##
    ## If enabled, Authorization roles for each client will be cached in the memory
    ##
    ## @doc zones.<name>.authorization.cache.enable
    ## ValueType: Boolean
    ## Default: true
    cache.enable: true

    ## The maximum count of Authorization entries can be cached for a client.
    ##
    ## @doc zones.<name>.authorization.cache.max_size
    ## ValueType: Integer
    ## Range: [0, 1048576]
    ## Default: 32
    cache.max_size: 32

    ## The time after which an Authorization cache entry will be deleted
    ##
    ## @doc zones.<name>.authorization.cache.ttl
    ## ValueType: Duration
    ## Default: 1m
    cache.ttl: 1m
  }

  flapping_detect {
    ## Enable Flapping Detection.
    ##
    ## This config controls the allowed maximum number of CONNECT received
    ## from the same clientid in a time frame defined by `window_time`.
    ## After the limit is reached, successive CONNECT requests are forbidden
    ## (banned) until the end of the time period defined by `ban_time`.
    ##
    ## @doc zones.<name>.flapping_detect.enable
    ## ValueType: Boolean
    ## Default: true
    enable: false

    ## The max disconnect allowed of a MQTT Client in `window_time`
    ##
    ## @doc zones.<name>.flapping_detect.max_count
    ## ValueType: Integer
    ## Default: 15
    max_count: 15

    ## The time window for flapping detect
    ##
    ## @doc zones.<name>.flapping_detect.window_time
    ## ValueType: Duration
    ## Default: 1m
    window_time: 1m

    ## How long the clientid will be banned
    ##
    ## @doc zones.<name>.flapping_detect.ban_time
    ## ValueType: Duration
    ## Default: 5m
    ban_time: 5m

  }

  force_shutdown: {
    ## Enable force_shutdown
    ##
    ## @doc zones.<name>.force_shutdown.enable
    ## ValueType: Boolean
    ## Default: true
    enable: true

    ## Max message queue length
    ## @doc zones.<name>.force_shutdown.max_message_queue_len
    ## ValueType: Integer
    ## Range: (0, infinity)
    ## Default: 1000
    max_message_queue_len: 1000

    ## Total heap size
    ##
    ## @doc zones.<name>.force_shutdown.max_heap_size
    ## ValueType: Size
    ## Default: 32MB
    max_heap_size: 32MB
  }

  force_gc: {
    ## Force the MQTT connection process GC after this number of
    ## messages or bytes passed through.
    ##
    ## @doc zones.<name>.force_gc.enable
    ## ValueType: Boolean
    ## Default: true
    enable: true

    ## GC the process after how many messages received
    ## @doc zones.<name>.force_gc.max_message_queue_len
    ## ValueType: Integer
    ## Range: (0, infinity)
    ## Default: 16000
    count: 16000

    ## GC the process after how much bytes passed through
    ##
    ## @doc zones.<name>.force_gc.bytes
    ## ValueType: Size
    ## Default: 16MB
    bytes: 16MB
  }

  conn_congestion: {
    ## Whether to alarm the congested connections.
    ##
    ## Sometimes the mqtt connection (usually an MQTT subscriber) may
    ## get "congested" because there're too many packets to sent.
    ## The socket trys to buffer the packets until the buffer is
    ## full. If more packets comes after that, the packets will be
    ## "pending" in a queue and we consider the connection is
    ## "congested".
    ##
    ## Enable this to send an alarm when there's any bytes pending in
    ## the queue. You could set the `sndbuf` to a larger value if the
    ## alarm is triggered too often.
    ##
    ## The name of the alarm is of format "conn_congestion/<ClientID>/<Username>".
    ## Where the <ClientID> is the client-id of the congested MQTT connection.
    ## And the <Username> is the username or "unknown_user" of not provided by the client.
    ##
    ## @doc zones.<name>.conn_congestion.enable_alarm
    ## ValueType: Boolean
    ## Default: true
    enable_alarm: true

    ## Won't clear the congested alarm in how long time.
    ## The alarm is cleared only when there're no pending bytes in
    ## the queue, and also it has been `min_alarm_sustain_duration`
    ## time since the last time we considered the connection is "congested".
    ##
    ## This is to avoid clearing and sending the alarm again too often.
    ##
    ## @doc zones.<name>.conn_congestion.min_alarm_sustain_duration
    ## ValueType: Duration
    ## Default: 1m
    min_alarm_sustain_duration: 1m
  }

  listeners.mqtt_tcp:
  #${example_common_tcp_options} # common options can be written in a separate config entry and reference it from here.
  {

    ## The type of the listener.
    ##
    ## @doc zones.<name>.listeners.<name>.type
    ## ValueType: tcp | ws
    ##   - tcp:  MQTT over TCP
    ##   - ws:   MQTT over Websocket
    ##   - quic: MQTT over QUIC
    ## Required: true
    type: tcp

    ## The IP address and port that the listener will bind.
    ##
    ## @doc zones.<name>.listeners.<name>.bind
    ## ValueType: IPAddress | Port | IPAddrPort
    ## Required: true
    ## Examples: 1883, 127.0.0.1:1883, ::1:1883
    bind: "0.0.0.0:1883"

    ## The size of the acceptor pool for this listener.
    ##
    ## @doc zones.<name>.listeners.<name>.acceptors
    ## ValueType: Number
    ## Default: 16
    acceptors: 16

    ## Maximum number of concurrent connections.
    ##
    ## @doc zones.<name>.listeners.<name>.max_connections
    ## ValueType: Number | infinity
    ## Default: infinity
    max_connections: 1024000

    ## The access control rules for this listener.
    ##
    ## See: https://github.com/emqtt/esockd#allowdeny
    ##
    ## @doc zones.<name>.listeners.<name>.access_rules
    ## ValueType: Array<AccessRules>
    ## Default: []
    ## Examples:
    ##   access_rules: [
    ##     "deny 192.168.0.0/24",
    ##     "all all"
    ##   ]
    access_rules: [
      "allow all"
    ]

    ## Enable the Proxy Protocol V1/2 if the EMQ X cluster is deployed
    ## behind HAProxy or Nginx.
    ##
    ## See: https://www.haproxy.com/blog/haproxy/proxy-protocol/
    ##
    ## @doc zones.<name>.listeners.<name>.proxy_protocol
    ## ValueType: Boolean
    ## Default: false
    proxy_protocol: false

    ## Sets the timeout for proxy protocol. EMQ X will close the TCP connection
    ## if no proxy protocol packet recevied within the timeout.
    ##
    ## @doc zones.<name>.listeners.<name>.proxy_protocol_timeout
    ## ValueType: Duration
    ## Default: 3s
    proxy_protocol_timeout: 3s

    rate_limit {
      ## Maximum connections per second.
      ##
      ## @doc zones.<name>.max_conn_rate
      ## ValueType: Number | infinity
      ## Default: 1000
      ## Examples:
      ##   max_conn_rate: 1000
      max_conn_rate: 1000

      ## Message limit for the a external MQTT connection.
      ##
      ## @doc zones.<name>.rate_limit.conn_messages_in
      ## ValueType: String | infinity
      ## Default: infinity
      ## Examples: 100 messages per 10 seconds.
      ##   conn_messages_in: "100,10s"
      conn_messages_in: "100,10s"

      ## Limit the rate of receiving packets for a MQTT connection.
      ## The rate is counted by bytes of packets per second.
      ##
      ## The connection won't accept more messages if the messages come
      ## faster than the limit.
      ##
      ## @doc zones.<name>.rate_limit.conn_bytes_in
      ## ValueType: String | infinity
      ## Default: infinity
      ## Examples: 100KB incoming per 10 seconds.
      ##   conn_bytes_in: "100KB,10s"
      ##
      conn_bytes_in: "100KB,10s"

      ## Messages quota for the each of external MQTT connection.
      ## This value consumed by the number of recipient on a message.
      ##
      ## @doc zones.<name>.rate_limit.quota.conn_messages_routing
      ## ValueType: String | infinity
      ## Default: infinity
      ## Examples: 100 messaegs per 1s:
      ##   quota.conn_messages_routing: "100,1s"
      quota.conn_messages_routing: "100,1s"

      ## Messages quota for the all of external MQTT connections.
      ## This value consumed by the number of recipient on a message.
      ##
      ## @doc zones.<name>.rate_limit.quota.overall_messages_routing
      ## ValueType: String | infinity
      ## Default: infinity
      ## Examples: 200000 messages per 1s:
      ##    quota.overall_messages_routing: "200000,1s"
      ##
      quota.overall_messages_routing: "200000,1s"
    }

    ## TCP options
    ## See ${example_common_tcp_options} for more information
    tcp.backlog: 1024
    tcp.buffer: 4KB
  }

  ## MQTT/SSL - SSL Listener for MQTT Protocol
  listeners.mqtt_ssl:
  #${example_common_tcp_options} ${example_common_ssl_options} # common options can be written in a separate config entry and reference it from here.
  {

    ## The type of the listener.
    ##
    ## @doc zones.<name>.listeners.<name>.type
    ## ValueType: tcp | ws
    ##   - tcp:  MQTT over TCP
    ##   - ws:   MQTT over Websocket
    ##   - quic: MQTT over QUIC
    ## Required: true
    type: tcp

    ## The IP address and port that the listener will bind.
    ##
    ## @doc zones.<name>.listeners.<name>.bind
    ## ValueType: IPAddress | Port | IPAddrPort
    ## Required: true
    ## Examples: 8883, 127.0.0.1:8883, ::1:8883
    bind: "0.0.0.0:8883"

    ## The size of the acceptor pool for this listener.
    ##
    ## @doc zones.<name>.listeners.<name>.acceptors
    ## ValueType: Number
    ## Default: 16
    acceptors: 16

    ## Maximum number of concurrent connections.
    ##
    ## @doc zones.<name>.listeners.<name>.max_connections
    ## ValueType: Number | infinity
    ## Default: infinity
    max_connections: 512000

    ## The access control rules for this listener.
    ##
    ## See: https://github.com/emqtt/esockd#allowdeny
    ##
    ## @doc zones.<name>.listeners.<name>.access_rules
    ## ValueType: Array<AccessRules>
    ## Default: []
    ## Examples:
    ##   access_rules: [
    ##     "deny 192.168.0.0/24",
    ##     "all all"
    ##   ]
    access_rules: [
      "allow all"
    ]

    ## Enable the Proxy Protocol V1/2 if the EMQ X cluster is deployed
    ## behind HAProxy or Nginx.
    ##
    ## See: https://www.haproxy.com/blog/haproxy/proxy-protocol/
    ##
    ## @doc zones.<name>.listeners.<name>.proxy_protocol
    ## ValueType: Boolean
    ## Default: true
    proxy_protocol: false

    ## Sets the timeout for proxy protocol. EMQ X will close the TCP connection
    ## if no proxy protocol packet recevied within the timeout.
    ##
    ## @doc zones.<name>.listeners.<name>.proxy_protocol_timeout
    ## ValueType: Duration
    ## Default: 3s
    proxy_protocol_timeout: 3s

    rate_limit {
      ## Maximum connections per second.
      ##
      ## @doc zones.<name>.max_conn_rate
      ## ValueType: Number | infinity
      ## Default: 1000
      ## Examples:
      ##   max_conn_rate: 1000
      max_conn_rate: 1000

      ## Message limit for the a external MQTT connection.
      ##
      ## @doc zones.<name>.rate_limit.conn_messages_in
      ## ValueType: String | infinity
      ## Default: infinity
      ## Examples: 100 messages per 10 seconds.
      ##   conn_messages_in: "100,10s"
      conn_messages_in: "100,10s"

      ## Limit the rate of receiving packets for a MQTT connection.
      ## The rate is counted by bytes of packets per second.
      ##
      ## The connection won't accept more messages if the messages come
      ## faster than the limit.
      ##
      ## @doc zones.<name>.rate_limit.conn_bytes_in
      ## ValueType: String | infinity
      ## Default: infinity
      ## Examples: 100KB incoming per 10 seconds.
      ##   conn_bytes_in: "100KB,10s"
      ##
      conn_bytes_in: "100KB,10s"

      ## Messages quota for the each of external MQTT connection.
      ## This value consumed by the number of recipient on a message.
      ##
      ## @doc zones.<name>.rate_limit.quota.conn_messages_routing
      ## ValueType: String | infinity
      ## Default: infinity
      ## Examples: 100 messaegs per 1s:
      ##   quota.conn_messages_routing: "100,1s"
      quota.conn_messages_routing: "100,1s"

      ## Messages quota for the all of external MQTT connections.
      ## This value consumed by the number of recipient on a message.
      ##
      ## @doc zones.<name>.rate_limit.quota.overall_messages_routing
      ## ValueType: String | infinity
      ## Default: infinity
      ## Examples: 200000 messages per 1s:
      ##    quota.overall_messages_routing: "200000,1s"
      ##
      quota.overall_messages_routing: "200000,1s"
    }

    ## SSL options
    ## See ${example_common_ssl_options} for more information
    ssl.enable: true
    ssl.versions: ["tlsv1.3", "tlsv1.2", "tlsv1.1", "tlsv1"]
    ssl.keyfile: "{{ platform_etc_dir }}/certs/key.pem"
    ssl.certfile: "{{ platform_etc_dir }}/certs/cert.pem"
    ssl.cacertfile: "{{ platform_etc_dir }}/certs/cacert.pem"

    ## TCP options
    ## See ${example_common_tcp_options} for more information
    tcp.backlog: 1024
    tcp.buffer: 4KB
  }

  listeners.mqtt_quic:
  {
    ## The type of the listener.
    ##
    ## @doc zones.<name>.listeners.<name>.type
    ## ValueType: tcp | ws
    ##   - tcp:  MQTT over TCP
    ##   - ws:   MQTT over Websocket
    ##   - quic: MQTT over QUIC
    ## Required: true
    type: quic

    ## The IP address and port that the listener will bind.
    ##
    ## @doc zones.<name>.listeners.<name>.bind
    ## ValueType: IPAddress | Port | IPAddrPort
    ## Required: true
    ## Examples: 14567, 127.0.0.1:14567, ::1:14567
    bind: "0.0.0.0:14567"

    ## The size of the acceptor pool for this listener.
    ##
    ## @doc zones.<name>.listeners.<name>.acceptors
    ## ValueType: Number
    ## Default: 16
    acceptors: 16

    ## Maximum number of concurrent connections.
    ##
    ## @doc zones.<name>.listeners.<name>.max_connections
    ## ValueType: Number | infinity
    ## Default: infinity
    max_connections: 1024000

    ## Path to the file containing the user's private PEM-encoded key.
    ##
    ## @doc zones.<name>.listeners.<name>.keyfile
    ## ValueType: String
    ## Default: "{{ platform_etc_dir }}/certs/key.pem"
    keyfile: "{{ platform_etc_dir }}/certs/key.pem"

    ## Path to a file containing the user certificate.
    ##
    ## @doc zones.<name>.listeners.<name>.certfile
    ## ValueType: String
    ## Default: "{{ platform_etc_dir }}/certs/cert.pem"
    certfile: "{{ platform_etc_dir }}/certs/cert.pem"
  }

  listeners.mqtt_ws:
  #${example_common_tcp_options} ${example_common_websocket_options} # common options can be written in a separate config entry and reference it from here.
  {

    ## The type of the listener.
    ##
    ## @doc zones.<name>.listeners.<name>.type
    ## ValueType: tcp | ws
    ##   - tcp:  MQTT over TCP
    ##   - ws:   MQTT over Websocket
    ##   - quic: MQTT over QUIC
    ## Required: true
    type: ws

    ## The IP address and port that the listener will bind.
    ##
    ## @doc zones.<name>.listeners.<name>.bind
    ## ValueType: IPAddress | Port | IPAddrPort
    ## Required: true
    ## Examples: 8083, 127.0.0.1:8083, ::1:8083
    bind: "0.0.0.0:8083"

    ## The size of the acceptor pool for this listener.
    ##
    ## @doc zones.<name>.listeners.<name>.acceptors
    ## ValueType: Number
    ## Default: 16
    acceptors: 16

    ## Maximum number of concurrent connections.
    ##
    ## @doc zones.<name>.listeners.<name>.max_connections
    ## ValueType: Number | infinity
    ## Default: infinity
    max_connections: 1024000

    ## The access control rules for this listener.
    ##
    ## See: https://github.com/emqtt/esockd#allowdeny
    ##
    ## @doc zones.<name>.listeners.<name>.access_rules
    ## ValueType: Array<AccessRules>
    ## Default: []
    ## Examples:
    ##   access_rules: [
    ##     "deny 192.168.0.0/24",
    ##     "all all"
    ##   ]
    access_rules: [
      "allow all"
    ]

    ## Enable the Proxy Protocol V1/2 if the EMQ X cluster is deployed
    ## behind HAProxy or Nginx.
    ##
    ## See: https://www.haproxy.com/blog/haproxy/proxy-protocol/
    ##
    ## @doc zones.<name>.listeners.<name>.proxy_protocol
    ## ValueType: Boolean
    ## Default: true
    proxy_protocol: false

    ## Sets the timeout for proxy protocol. EMQ X will close the TCP connection
    ## if no proxy protocol packet recevied within the timeout.
    ##
    ## @doc zones.<name>.listeners.<name>.proxy_protocol_timeout
    ## ValueType: Duration
    ## Default: 3s
    proxy_protocol_timeout: 3s

    rate_limit {
      ## Maximum connections per second.
      ##
      ## @doc zones.<name>.max_conn_rate
      ## ValueType: Number | infinity
      ## Default: 1000
      ## Examples:
      ##   max_conn_rate: 1000
      max_conn_rate: 1000

      ## Message limit for the a external MQTT connection.
      ##
      ## @doc zones.<name>.rate_limit.conn_messages_in
      ## ValueType: String | infinity
      ## Default: infinity
      ## Examples: 100 messages per 10 seconds.
      ##   conn_messages_in: "100,10s"
      conn_messages_in: "100,10s"

      ## Limit the rate of receiving packets for a MQTT connection.
      ## The rate is counted by bytes of packets per second.
      ##
      ## The connection won't accept more messages if the messages come
      ## faster than the limit.
      ##
      ## @doc zones.<name>.rate_limit.conn_bytes_in
      ## ValueType: String | infinity
      ## Default: infinity
      ## Examples: 100KB incoming per 10 seconds.
      ##   conn_bytes_in: "100KB,10s"
      ##
      conn_bytes_in: "100KB,10s"

      ## Messages quota for the each of external MQTT connection.
      ## This value consumed by the number of recipient on a message.
      ##
      ## @doc zones.<name>.rate_limit.quota.conn_messages_routing
      ## ValueType: String | infinity
      ## Default: infinity
      ## Examples: 100 messaegs per 1s:
      ##   quota.conn_messages_routing: "100,1s"
      quota.conn_messages_routing: "100,1s"

      ## Messages quota for the all of external MQTT connections.
      ## This value consumed by the number of recipient on a message.
      ##
      ## @doc zones.<name>.rate_limit.quota.overall_messages_routing
      ## ValueType: String | infinity
      ## Default: infinity
      ## Examples: 200000 messages per 1s:
      ##    quota.overall_messages_routing: "200000,1s"
      ##
      quota.overall_messages_routing: "200000,1s"
    }

    ## TCP options
    ## See ${example_common_tcp_options} for more information
    tcp.backlog: 1024
    tcp.buffer: 4KB

    ## Websocket options
    ## See ${example_common_websocket_options} for more information
    websocket.idle_timeout: 86400s
  }

  listeners.mqtt_wss:
  #${example_common_tcp_options} ${example_common_ssl_options} ${example_common_websocket_options} # common options can be written in a separate config entry and reference it from here.
  {

    ## The type of the listener.
    ##
    ## @doc zones.<name>.listeners.<name>.type
    ## ValueType: tcp | ws
    ##   - tcp:  MQTT over TCP
    ##   - ws:   MQTT over Websocket
    ##   - quic: MQTT over QUIC
    ## Required: true
    type: ws

    ## The IP address and port that the listener will bind.
    ##
    ## @doc zones.<name>.listeners.<name>.bind
    ## ValueType: IPAddress | Port | IPAddrPort
    ## Required: true
    ## Examples: 8084, 127.0.0.1:8084, ::1:8084
    bind: "0.0.0.0:8084"

    ## The size of the acceptor pool for this listener.
    ##
    ## @doc zones.<name>.listeners.<name>.acceptors
    ## ValueType: Number
    ## Default: 16
    acceptors: 16

    ## Maximum number of concurrent connections.
    ##
    ## @doc zones.<name>.listeners.<name>.max_connections
    ## ValueType: Number | infinity
    ## Default: infinity
    max_connections: 512000

    ## The access control rules for this listener.
    ##
    ## See: https://github.com/emqtt/esockd#allowdeny
    ##
    ## @doc zones.<name>.listeners.<name>.access_rules
    ## ValueType: Array<AccessRules>
    ## Default: []
    ## Examples:
    ##   access_rules: [
    ##     "deny 192.168.0.0/24",
    ##     "all all"
    ##   ]
    access_rules: [
      "allow all"
    ]

    ## Enable the Proxy Protocol V1/2 if the EMQ X cluster is deployed
    ## behind HAProxy or Nginx.
    ##
    ## See: https://www.haproxy.com/blog/haproxy/proxy-protocol/
    ##
    ## @doc zones.<name>.listeners.<name>.proxy_protocol
    ## ValueType: Boolean
    ## Default: true
    proxy_protocol: false

    ## Sets the timeout for proxy protocol. EMQ X will close the TCP connection
    ## if no proxy protocol packet recevied within the timeout.
    ##
    ## @doc zones.<name>.listeners.<name>.proxy_protocol_timeout
    ## ValueType: Duration
    ## Default: 3s
    proxy_protocol_timeout: 3s

    rate_limit {
      ## Maximum connections per second.
      ##
      ## @doc zones.<name>.max_conn_rate
      ## ValueType: Number | infinity
      ## Default: 1000
      ## Examples:
      ##   max_conn_rate: 1000
      max_conn_rate: 1000

      ## Message limit for the a external MQTT connection.
      ##
      ## @doc zones.<name>.rate_limit.conn_messages_in
      ## ValueType: String | infinity
      ## Default: infinity
      ## Examples: 100 messages per 10 seconds.
      ##   conn_messages_in: "100,10s"
      conn_messages_in: "100,10s"

      ## Limit the rate of receiving packets for a MQTT connection.
      ## The rate is counted by bytes of packets per second.
      ##
      ## The connection won't accept more messages if the messages come
      ## faster than the limit.
      ##
      ## @doc zones.<name>.rate_limit.conn_bytes_in
      ## ValueType: String | infinity
      ## Default: infinity
      ## Examples: 100KB incoming per 10 seconds.
      ##   conn_bytes_in: "100KB,10s"
      ##
      conn_bytes_in: "100KB,10s"

      ## Messages quota for the each of external MQTT connection.
      ## This value consumed by the number of recipient on a message.
      ##
      ## @doc zones.<name>.rate_limit.quota.conn_messages_routing
      ## ValueType: String | infinity
      ## Default: infinity
      ## Examples: 100 messaegs per 1s:
      ##   quota.conn_messages_routing: "100,1s"
      quota.conn_messages_routing: "100,1s"

      ## Messages quota for the all of external MQTT connections.
      ## This value consumed by the number of recipient on a message.
      ##
      ## @doc zones.<name>.rate_limit.quota.overall_messages_routing
      ## ValueType: String | infinity
      ## Default: infinity
      ## Examples: 200000 messages per 1s:
      ##    quota.overall_messages_routing: "200000,1s"
      ##
      quota.overall_messages_routing: "200000,1s"
    }

    ## SSL options
    ## See ${example_common_ssl_options} for more information
    ssl.enable: true
    ssl.keyfile: "{{ platform_etc_dir }}/certs/key.pem"
    ssl.certfile: "{{ platform_etc_dir }}/certs/cert.pem"
    ssl.cacertfile: "{{ platform_etc_dir }}/certs/cacert.pem"

    ## TCP options
    ## See ${example_common_tcp_options} for more information
    tcp.backlog: 1024
    tcp.buffer: 4KB

    ## Websocket options
    ## See ${example_common_websocket_options} for more information
    websocket.idle_timeout: 86400s
  }

}

#This is an example zone which has less "strict" settings.
#It's useful to clients connecting the broker from trusted networks.
zones.internal {
  authorization.enable: true
  auth.enable: false
  listeners.mqtt_internal: {
    type: tcp
    bind: "127.0.0.1:11883"
    acceptors: 4
    max_connections: 1024000
    tcp.active_n: 1000
    tcp.backlog: 512
  }
}

##==================================================================
## System Monitor
##==================================================================
sysmon {
  ## The time interval for the periodic process limit check
  ##
  ## @doc sysmon.vm.process_check_interval
  ## ValueType: Duration
  ## Default: 30s
  vm.process_check_interval: 30s

  ## The threshold, as percentage of processes, for how many processes can simultaneously exist at the local node before the corresponding alarm is set.
  ##
  ## @doc sysmon.vm.process_high_watermark
  ## ValueType: Percentage
  ## Default: 80%
  vm.process_high_watermark: 80%

  ## The threshold, as percentage of processes, for how many processes can simultaneously exist at the local node before the corresponding alarm is clear.
  ##
  ## @doc sysmon.vm.process_low_watermark
  ## ValueType: Percentage
  ## Default: 60%
  vm.process_low_watermark: 60%

  ## Enable Long GC monitoring.
  ## Notice: don't enable the monitor in production for:
  ## https://github.com/erlang/otp/blob/feb45017da36be78d4c5784d758ede619fa7bfd3/erts/emulator/beam/erl_gc.c#L421
  ##
  ## @doc sysmon.vm.long_gc
  ## ValueType: Duration | disabled
  ## Default: disabled
  vm.long_gc: disabled

  ## Enable Long Schedule(ms) monitoring.
  ##
  ## See: http://erlang.org/doc/man/erlang.html#system_monitor-2
  ##
  ## @doc sysmon.vm.long_schedule
  ## ValueType: Duration | disabled
  ## Default: disabled
  vm.long_schedule: 240ms

  ## Enable Large Heap monitoring.
  ##
  ## See: http://erlang.org/doc/man/erlang.html#system_monitor-2
  ##
  ## @doc sysmon.vm.large_heap
  ## ValueType: Size | disabled
  ## Default: 32MB
  vm.large_heap: 32MB

  ## Enable Busy Port monitoring.
  ##
  ## See: http://erlang.org/doc/man/erlang.html#system_monitor-2
  ##
  ## @doc sysmon.vm.busy_port
  ## ValueType: Boolean
  ## Default: true
  vm.busy_port: true

  ## Enable Busy Dist Port monitoring.
  ##
  ## See: http://erlang.org/doc/man/erlang.html#system_monitor-2
  ##
  ## @doc sysmon.vm.busy_dist_port
  ## ValueType: Boolean
  ## Default: true
  vm.busy_dist_port: true

  ## The time interval for the periodic cpu check
  ##
  ## @doc sysmon.os.cpu_check_interval
  ## ValueType: Duration
  ## Default: 60s
  os.cpu_check_interval: 60s

  ## The threshold, as percentage of system cpu, for how much system cpu can be used before the corresponding alarm is set.
  ##
  ## @doc sysmon.os.cpu_high_watermark
  ## ValueType: Percentage
  ## Default: 80%
  os.cpu_high_watermark: 80%

  ## The threshold, as percentage of system cpu, for how much system cpu can be used before the corresponding alarm is clear.
  ##
  ## @doc sysmon.os.cpu_low_watermark
  ## ValueType: Percentage
  ## Default: 60%
  os.cpu_low_watermark: 60%

  ## The time interval for the periodic memory check
  ##
  ## @doc sysmon.os.mem_check_interval
  ## ValueType: Duration | disabled
  ## Default: 60s
  os.mem_check_interval: 60s

  ## The threshold, as percentage of system memory, for how much system memory can be allocated before the corresponding alarm is set.
  ##
  ## @doc sysmon.os.sysmem_high_watermark
  ## ValueType: Percentage
  ## Default: 70%
  os.sysmem_high_watermark: 70%

  ## The threshold, as percentage of system memory, for how much system memory can be allocated by one Erlang process before the corresponding alarm is set.
  ##
  ## @doc sysmon.os.procmem_high_watermark
  ## ValueType: Percentage
  ## Default: 5%
  os.procmem_high_watermark: 5%
}

##==================================================================
## Alarm
##==================================================================
alarm {
  ## Specifies the actions to take when an alarm is activated
  ##
  ## @doc alarm.actions
  ## ValueType: Array<AlarmAction>
  ## Default: [log, publish]
  actions: [log, publish]

  ## The maximum number of deactivated alarms
  ##
  ## @doc alarm.size_limit
  ## ValueType: Integer
  ## Default: 1000
  size_limit: 1000

  ## Validity Period of deactivated alarms
  ##
  ## @doc alarm.validity_period
  ## ValueType: Duration
  ## Default: 24h
  validity_period: 24h
}

## Config references for listeners

## Socket options for TCP connections
## See: http://erlang.org/doc/man/inet.html
example_common_tcp_options {
  ## Specify the {active, N} option for this Socket.
  ##
  ## See: https://erlang.org/doc/man/inet.html#setopts-2
  ##
  ## @doc listeners.<name>.tcp.active_n
  ## ValueType: Number
  ## Default: 100
  tcp.active_n: 100

  ## TCP backlog defines the maximum length that the queue of
  ## pending connections can grow to.
  ##
  ## @doc listeners.<name>.tcp.backlog
  ## ValueType: Number
  ## Range: [0, 1048576]
  ## Default: 1024
  tcp.backlog: 1024

  ## The TCP send timeout for the connections.
  ##
  ## @doc listeners.<name>.tcp.send_timeout
  ## ValueType: Duration
  ## Default: 15s
  tcp.send_timeout: 15s

  ## Close the connection if send timeout.
  ##
  ## @doc listeners.<name>.tcp.send_timeout_close
  ## ValueType: Boolean
  ## Default: true
  tcp.send_timeout_close: true

  ## The TCP receive buffer(os kernel) for the connections.
  ##
  ## @doc listeners.<name>.tcp.recbuf
  ## ValueType: Size
  ## Default: notset
  #tcp.recbuf: 2KB

  ## The TCP send buffer(os kernel) for the connections.
  ##
  ## @doc listeners.<name>.tcp.sndbuf
  ## ValueType: Size
  ## Default: notset
  #tcp.sndbuf: 4KB

  ## The size of the user-level software buffer used by the driver.
  ##
  ## @doc listeners.<name>.tcp.buffer
  ## ValueType: Size
  ## Default: notset
  #tcp.buffer: 4KB

  ## The socket is set to a busy state when the amount of data queued internally
  ## by the ERTS socket implementation reaches this limit.
  ##
  ## @doc listeners.<name>.tcp.high_watermark
  ## ValueType: Size
  ## Default: 1MB
  tcp.high_watermark: 1MB

  ## The TCP_NODELAY flag for the connections.
  ##
  ## @doc listeners.<name>.tcp.nodelay
  ## ValueType: Boolean
  ## Default: false
  tcp.nodelay: false

  ## The SO_REUSEADDR flag for the connections.
  ##
  ## @doc listeners.<name>.tcp.reuseaddr
  ## ValueType: Boolean
  ## Default: true
  tcp.reuseaddr: true
}

## Socket options for SSL connections
## See: http://erlang.org/doc/man/ssl.html
example_common_ssl_options {

  ## A performance optimization setting, it allows clients to reuse
  ## pre-existing sessions, instead of initializing new ones.
  ## Read more about it here.
  ##
  ## @doc listeners.<name>.ssl.reuse_sessions
  ## ValueType: Boolean
  ## Default: true
  ssl.reuse_sessions: true

  ## SSL parameter renegotiation is a feature that allows a client and a server
  ## to renegotiate the parameters of the SSL connection on the fly.
  ## RFC 5746 defines a more secure way of doing this. By enabling secure renegotiation,
  ## you drop support for the insecure renegotiation, prone to MitM attacks.
  ##
  ## @doc listeners.<name>.ssl.secure_renegotiate
  ## ValueType: Boolean
  ## Default: true
  ssl.secure_renegotiate: true

  ## An important security setting, it forces the cipher to be set based
  ## on the server-specified order instead of the client-specified order,
  ## hence enforcing the (usually more properly configured) security
  ## ordering of the server administrator.
  ##
  ## @doc listeners.<name>.ssl.honor_cipher_order
  ## ValueType: Boolean
  ## Default: true
  ssl.honor_cipher_order: true

  ## TLS versions only to protect from POODLE attack.
  ##
  ## @doc listeners.<name>.ssl.versions
  ## ValueType: Array<TLSVersion>
  ## Default: ["tlsv1.3", "tlsv1.2", "tlsv1.1", "tlsv1"]
  ssl.versions: ["tlsv1.3", "tlsv1.2", "tlsv1.1", "tlsv1"]

  ## TLS Handshake timeout.
  ##
  ## @doc listeners.<name>.ssl.handshake_timeout
  ## ValueType: Duration
  ## Default: 15s
  ssl.handshake_timeout: 15s

  ## Maximum number of non-self-issued intermediate certificates that
  ## can follow the peer certificate in a valid certification path.
  ##
  ## @doc listeners.<name>.ssl.depth
  ## ValueType: Integer
  ## Default: 10
  ssl.depth: 10

  ## Path to the file containing the user's private PEM-encoded key.
  ##
  ## @doc listeners.<name>.ssl.keyfile
  ## ValueType: File
  ## Default: "{{ platform_etc_dir }}/certs/key.pem"
  ssl.keyfile: "{{ platform_etc_dir }}/certs/key.pem"

  ## Path to a file containing the user certificate.
  ##
  ## @doc listeners.<name>.ssl.certfile
  ## ValueType: File
  ## Default: "{{ platform_etc_dir }}/certs/cert.pem"
  ssl.certfile: "{{ platform_etc_dir }}/certs/cert.pem"

  ## Path to the file containing PEM-encoded CA certificates. The CA certificates
  ## are used during server authentication and when building the client certificate chain.
  ##
  ## @doc listeners.<name>.ssl.cacertfile
  ## ValueType: File
  ## Default: "{{ platform_etc_dir }}/certs/cacert.pem"
  ssl.cacertfile: "{{ platform_etc_dir }}/certs/cacert.pem"

  ## Maximum number of non-self-issued intermediate certificates that
  ## can follow the peer certificate in a valid certification path.
  ##
  ## @doc listeners.<name>.ssl.depth
  ## ValueType: Number
  ## Default: 10
  ssl.depth: 10

  ## String containing the user's password. Only used if the private keyfile
  ## is password-protected.
  ##
  ## See: listener.ssl.$name.key_password
  ##
  ## @doc listeners.<name>.ssl.depth
  ## ValueType: String
  ## Default: ""
  #ssl.key_password: ""

  ## The Ephemeral Diffie-Helman key exchange is a very effective way of
  ## ensuring Forward Secrecy by exchanging a set of keys that never hit
  ## the wire. Since the DH key is effectively signed by the private key,
  ## it needs to be at least as strong as the private key. In addition,
  ## the default DH groups that most of the OpenSSL installations have
  ## are only a handful (since they are distributed with the OpenSSL
  ## package that has been built for the operating system it’s running on)
  ## and hence predictable (not to mention, 1024 bits only).
  ## In order to escape this situation, first we need to generate a fresh,
  ## strong DH group, store it in a file and then use the option above,
  ## to force our SSL application to use the new DH group. Fortunately,
  ## OpenSSL provides us with a tool to do that. Simply run:
  ## openssl dhparam -out dh-params.pem 2048
  ##
  ## @doc listeners.<name>.ssl.dhfile
  ## ValueType: File
  ## Default: "{{ platform_etc_dir }}/certs/dh-params.pem"
  #ssl.dhfile: "{{ platform_etc_dir }}/certs/dh-params.pem"

  ## A server only does x509-path validation in mode verify_peer,
  ## as it then sends a certificate request to the client (this
  ## message is not sent if the verify option is verify_none).
  ## You can then also want to specify option fail_if_no_peer_cert.
  ## More information at: http://erlang.org/doc/man/ssl.html
  ##
  ## @doc listeners.<name>.ssl.verify
  ## ValueType: verify_peer | verify_none
  ## Default: verify_none
  ssl.verify: verify_none

  ## Used together with {verify, verify_peer} by an SSL server. If set to true,
  ## the server fails if the client does not have a certificate to send, that is,
  ## sends an empty certificate.
  ##
  ## @doc listeners.<name>.ssl.fail_if_no_peer_cert
  ## ValueType: Boolean
  ## Default: true
  ssl.fail_if_no_peer_cert: false

  ## This is the single most important configuration option of an Erlang SSL
  ## application. Ciphers (and their ordering) define the way the client and
  ## server encrypt information over the wire, from the initial Diffie-Helman
  ## key exchange, the session key encryption ## algorithm and the message
  ## digest algorithm. Selecting a good cipher suite is critical for the
  ## application’s data security, confidentiality and performance.
  ##
  ## The cipher list above offers:
  ##
  ## A good balance between compatibility with older browsers.
  ## It can get stricter for Machine-To-Machine scenarios.
  ## Perfect Forward Secrecy.
  ## No old/insecure encryption and HMAC algorithms
  ##
  ## Most of it was copied from Mozilla’s Server Side TLS article
  ##
  ## @doc listeners.<name>.ssl.ciphers
  ## ValueType: Array<Cipher>
  ## Default: [ECDHE-ECDSA-AES256-GCM-SHA384,ECDHE-RSA-AES256-GCM-SHA384,ECDHE-ECDSA-AES256-SHA384,ECDHE-RSA-AES256-SHA384,ECDHE-ECDSA-DES-CBC3-SHA,ECDH-ECDSA-AES256-GCM-SHA384,ECDH-RSA-AES256-GCM-SHA384,ECDH-ECDSA-AES256-SHA384,ECDH-RSA-AES256-SHA384,DHE-DSS-AES256-GCM-SHA384,DHE-DSS-AES256-SHA256,AES256-GCM-SHA384,AES256-SHA256,ECDHE-ECDSA-AES128-GCM-SHA256,ECDHE-RSA-AES128-GCM-SHA256,ECDHE-ECDSA-AES128-SHA256,ECDHE-RSA-AES128-SHA256,ECDH-ECDSA-AES128-GCM-SHA256,ECDH-RSA-AES128-GCM-SHA256,ECDH-ECDSA-AES128-SHA256,ECDH-RSA-AES128-SHA256,DHE-DSS-AES128-GCM-SHA256,DHE-DSS-AES128-SHA256,AES128-GCM-SHA256,AES128-SHA256,ECDHE-ECDSA-AES256-SHA,ECDHE-RSA-AES256-SHA,DHE-DSS-AES256-SHA,ECDH-ECDSA-AES256-SHA,ECDH-RSA-AES256-SHA,AES256-SHA,ECDHE-ECDSA-AES128-SHA,ECDHE-RSA-AES128-SHA,DHE-DSS-AES128-SHA,ECDH-ECDSA-AES128-SHA,ECDH-RSA-AES128-SHA,AES128-SHA,PSK-AES128-CBC-SHA,PSK-AES256-CBC-SHA,PSK-3DES-EDE-CBC-SHA,PSK-RC4-SHA]
  ssl.ciphers: [ECDHE-ECDSA-AES256-GCM-SHA384,ECDHE-RSA-AES256-GCM-SHA384,ECDHE-ECDSA-AES256-SHA384,ECDHE-RSA-AES256-SHA384,ECDHE-ECDSA-DES-CBC3-SHA,ECDH-ECDSA-AES256-GCM-SHA384,ECDH-RSA-AES256-GCM-SHA384,ECDH-ECDSA-AES256-SHA384,ECDH-RSA-AES256-SHA384,DHE-DSS-AES256-GCM-SHA384,DHE-DSS-AES256-SHA256,AES256-GCM-SHA384,AES256-SHA256,ECDHE-ECDSA-AES128-GCM-SHA256,ECDHE-RSA-AES128-GCM-SHA256,ECDHE-ECDSA-AES128-SHA256,ECDHE-RSA-AES128-SHA256,ECDH-ECDSA-AES128-GCM-SHA256,ECDH-RSA-AES128-GCM-SHA256,ECDH-ECDSA-AES128-SHA256,ECDH-RSA-AES128-SHA256,DHE-DSS-AES128-GCM-SHA256,DHE-DSS-AES128-SHA256,AES128-GCM-SHA256,AES128-SHA256,ECDHE-ECDSA-AES256-SHA,ECDHE-RSA-AES256-SHA,DHE-DSS-AES256-SHA,ECDH-ECDSA-AES256-SHA,ECDH-RSA-AES256-SHA,AES256-SHA,ECDHE-ECDSA-AES128-SHA,ECDHE-RSA-AES128-SHA,DHE-DSS-AES128-SHA,ECDH-ECDSA-AES128-SHA,ECDH-RSA-AES128-SHA,AES128-SHA,PSK-AES128-CBC-SHA,PSK-AES256-CBC-SHA,PSK-3DES-EDE-CBC-SHA,PSK-RC4-SHA]

}

## Socket options for websocket connections
example_common_websocket_options {
  ## The path of WebSocket MQTT endpoint
  ##
  ## @doc listeners.<name>.websocket.mqtt_path
  ## ValueType: Path
  ## Default: "/mqtt"
  websocket.mqtt_path: "/mqtt"

  ## Whether a WebSocket message is allowed to contain multiple MQTT packets
  ##
  ## @doc listeners.<name>.websocket.mqtt_piggyback
  ## ValueType: single | multiple
  ## Default: multiple
  websocket.mqtt_piggyback: multiple

  ## The compress flag for external WebSocket connections.
  ##
  ## If this Value is set true,the websocket message would be compressed
  ##
  ## @doc listeners.<name>.websocket.compress
  ## ValueType: Boolean
  ## Default: false
  websocket.compress: false

  ## The idle timeout for external WebSocket connections.
  ##
  ## @doc listeners.<name>.websocket.idle_timeout
  ## ValueType: Duration | infinity
  ## Default: infinity
  websocket.idle_timeout: infinity

  ## The max frame size for external WebSocket connections.
  ##
  ## @doc listeners.<name>.websocket.max_frame_size
  ## ValueType: Size
  ## Default: infinity
  websocket.max_frame_size: infinity

  ## If set to true, the server fails if the client does not
  ## have a Sec-WebSocket-Protocol to send.
  ## Set to false for WeChat MiniApp.
  ##
  ## @doc listeners.<name>.websocket.fail_if_no_subprotocol
  ## ValueType: Boolean
  ## Default: true
  websocket.fail_if_no_subprotocol: true

  ## Supported subprotocols
  ##
  ## @doc listeners.<name>.websocket.supported_subprotocols
  ## ValueType: String
  ## Default: mqtt, mqtt-v3, mqtt-v3.1.1, mqtt-v5
  websocket.supported_subprotocols: "mqtt, mqtt-v3, mqtt-v3.1.1, mqtt-v5"

  ## Enable origin check in header for websocket connection
  ##
  ## @doc listeners.<name>.websocket.check_origin_enable
  ## ValueType: Boolean
  ## Default: false
  websocket.check_origin_enable: false

  ## Allow origin to be absent in header in websocket connection
  ## when check_origin_enable is true
  ##
  ## @doc listeners.<name>.websocket.allow_origin_absence
  ## ValueType: Boolean
  ## Default: true
  websocket.allow_origin_absence: true

  ## Comma separated list of allowed origin in header for websocket connection
  ##
  ## @doc listeners.<name>.websocket.check_origins
  ## ValueType: String
  ## Examples:
  ##  local http dashboard url
  ## check_origins: "http://localhost:18083, http://127.0.0.1:18083"
  ## Default: ""
  websocket.check_origins: "http://localhost:18083, http://127.0.0.1:18083"

  ## Specify which HTTP header for real source IP if the EMQ X cluster is
  ## deployed behind NGINX or HAProxy.
  ##
  ## @doc listeners.<name>.websocket.proxy_address_header
  ## ValueType: String
  ## Default: X-Forwarded-For
  websocket.proxy_address_header: X-Forwarded-For

  ## Specify which HTTP header for real source port if the EMQ X cluster is
  ## deployed behind NGINX or HAProxy.
  ##
  ## @doc listeners.<name>.websocket.proxy_port_header
  ## ValueType: String
  ## Default: X-Forwarded-Port
  websocket.proxy_port_header: X-Forwarded-Port

  websocket.deflate_opts {
    ## The level of deflate options for external WebSocket connections.
    ##
    ## @doc listeners.<name>.websocket.deflate_opts.level
    ## ValueType: none | default | best_compression | best_speed
    ## Default: default
    level: default

    ## The mem_level of deflate options for external WebSocket connections.
    ##
    ## @doc listeners.<name>.websocket.deflate_opts.mem_level
    ## ValueType: Integer
    ## Range: [1,9]
    ## Default: 8
    mem_level: 8

    ## The strategy of deflate options for external WebSocket connections.
    ##
    ## @doc listeners.<name>.websocket.deflate_opts.strategy
    ## ValueType: default | filtered | huffman_only | rle
    ## Default: default
    strategy: default

    ## The deflate option for external WebSocket connections.
    ##
    ## @doc listeners.<name>.websocket.deflate_opts.server_context_takeover
    ## ValueType: takeover | no_takeover
    ## Default: takeover
    server_context_takeover: takeover

    ## The deflate option for external WebSocket connections.
    ##
    ## @doc listeners.<name>.websocket.deflate_opts.client_context_takeover
    ## ValueType: takeover | no_takeover
    ## Default: takeover
    client_context_takeover: takeover

    ## The deflate options for external WebSocket connections.
    ##
    ##
    ## @doc listeners.<name>.websocket.deflate_opts.server_max_window_bits
    ## ValueType: Integer
    ## Range: [8,15]
    ## Default: 15
    server_max_window_bits: 15

    ## The deflate options for external WebSocket connections.
    ##
    ## @doc listeners.<name>.websocket.deflate_opts.client_max_window_bits
    ## ValueType: Integer
    ## Range: [8,15]
    ## Default: 15
    client_max_window_bits: 15
  }
}<|MERGE_RESOLUTION|>--- conflicted
+++ resolved
@@ -546,127 +546,10 @@
   ## Note that there would be no warning if any messages were
   ## dropped because of burst control.
   ##
-<<<<<<< HEAD
-  ## Comment this config out to disable the burst control feature.
-  ##
-  ## Value: MaxBurstCount,TimeWindow
-  ## Default: disabled
-  ##
-  ## burst_limit: "20000, 1s"
-}
-
-
-##--------------------------------------------------------------------
-## Authentication/Access Control
-##--------------------------------------------------------------------
-acl: {
-    ## Allow anonymous authentication by default if no auth plugins loaded.
-    ## Notice: Disable the option in production deployment!
-    ##
-    ## Value: true | false
-    allow_anonymous: true
-
-    ## Allow or deny if no ACL rules matched.
-    ##
-    ## Value: allow | deny
-    acl_nomatch: allow
-
-    ## Default ACL File.
-    ##
-    ## Value: File Name
-    acl_file: "{{ platform_etc_dir }}/acl.conf"
-
-    ## Whether to enable ACL cache.
-    ##
-    ## If enabled, ACLs roles for each client will be cached in the memory
-    ##
-    ## Value: on | off
-    enable_acl_cache: on
-
-    ## The maximum count of ACL entries can be cached for a client.
-    ##
-    ## Value: Integer greater than 0
-    ## Default: 32
-    acl_cache_max_size: 32
-
-    ## The time after which an ACL cache entry will be deleted
-    ##
-    ## Value: Duration
-    ## Default: 1 minute
-    acl_cache_ttl: 1m
-
-    ## The action when acl check reject current operation
-    ##
-    ## Value: ignore | disconnect
-    ## Default: ignore
-    acl_deny_action: ignore
-
-    ## Specify the global flapping detect policy.
-    ## The value is a string composed of flapping threshold, duration and banned interval.
-    ## 1. threshold: an integer to specfify the disconnected times of a MQTT Client;
-    ## 2. duration: the time window for flapping detect;
-    ## 3. banned interval: the banned interval if a flapping is detected.
-    ##
-    ## Value: Integer,Duration,Duration
-    flapping_detect_policy: "30, 1m, 5m"
-
-}
-
-##--------------------------------------------------------------------
-## MQTT Protocol
-##--------------------------------------------------------------------
-mqtt: {
-    ## Maximum MQTT packet size allowed.
-    ##
-    ## Value: Bytes
-    ## Default: 1MB
-    max_packet_size: "1MB"
-
-    ## Maximum length of MQTT clientId allowed.
-    ##
-    ## Value: Number [23-65535]
-    max_clientid_len: 65535
-
-    ## Maximum topic levels allowed. 0 means no limit.
-    ##
-    ## Value: Number
-    max_topic_levels: 0
-
-    ## Maximum QoS allowed.
-    ##
-    ## Value: 0 | 1 | 2
-    max_qos_allowed: 2
-
-    ## Maximum Topic Alias, 0 means no topic alias supported.
-    ##
-    ## Value: 0-65535
-    max_topic_alias: 65535
-
-    ## Whether the Server supports MQTT retained messages.
-    ##
-    ## Value: boolean
-    retain_available: true
-
-    ## Whether the Server supports MQTT Wildcard Subscriptions
-    ##
-    ## Value: boolean
-    wildcard_subscription: true
-
-    ## Whether the Server supports MQTT Shared Subscriptions.
-    ##
-    ## Value: boolean
-    shared_subscription: true
-
-    ## Whether to ignore loop delivery of messages.(for mqtt v3.1.1)
-    ##
-    ## Value: true | false
-    ignore_loop_deliver: false
-=======
   ## @doc log.burst_limit.enable
   ## ValueType: Boolean
   ## Default: false
   burst_limit.enable: false
->>>>>>> 0ef38c75
 
   ## This config controls the maximum number of events to handle within
   ## a time frame. After the limit is reached, successive events are
