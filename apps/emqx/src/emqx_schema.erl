--- conflicted
+++ resolved
@@ -153,25 +153,6 @@
                                        sensitive => true,
                                        override_env => "EMQX_NODE_COOKIE"
                                       })}
-<<<<<<< HEAD
-    , {"data_dir", t(string(), "emqx.data_dir", undefined)}
-    , {"etc_dir", t(string(), "emqx.etc_dir", undefined)}
-    , {"heartbeat", t(flag(), undefined, false)}
-    , {"async_threads", t(range(1, 1024), "vm_args.+A", undefined)}
-    , {"process_limit", t(integer(), "vm_args.+P", undefined)}
-    , {"max_ports", t(range(1024, 134217727), "vm_args.+Q", undefined, "EMQX_MAX_PORTS")}
-    , {"dist_buffer_size", fun node__dist_buffer_size/1}
-    , {"global_gc_interval", t(duration_s(), "emqx.global_gc_interval", undefined)}
-    , {"fullsweep_after", t(non_neg_integer(),
-                            "vm_args.-env ERL_FULLSWEEP_AFTER", 1000)}
-    , {"max_ets_tables", t(integer(), "vm_args.+e", 256000)}
-    , {"crash_dump", t(file(), "vm_args.-env ERL_CRASH_DUMP", undefined)}
-    , {"dist_net_ticktime", t(integer(), "vm_args.-kernel net_ticktime", undefined)}
-    , {"dist_listen_min", t(integer(), "kernel.inet_dist_listen_min", undefined)}
-    , {"dist_listen_max", t(integer(), "kernel.inet_dist_listen_max", undefined)}
-    , {"backtrace_depth", t(integer(), "emqx.backtrace_depth", 16)}
-    , {"start_pg", t(boolean(), "kernel.start_pg", true)}
-=======
     , {"data_dir", t(string(), undefined, undefined)}
     , {"config_files", t(list(string()), "emqx.config_files",
         [ filename:join([os:getenv("RUNNER_ETC_DIR"), "emqx.conf"])
@@ -182,7 +163,7 @@
     , {"dist_listen_min", t(range(1024, 65535), "kernel.inet_dist_listen_min", 6369)}
     , {"dist_listen_max", t(range(1024, 65535), "kernel.inet_dist_listen_max", 6369)}
     , {"backtrace_depth", t(integer(), undefined, 23)}
->>>>>>> 0ef38c75
+    , {"start_pg", t(boolean(), "kernel.start_pg", true)}
     ];
 
 fields("rpc") ->
