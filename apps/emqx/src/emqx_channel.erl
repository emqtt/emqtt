--- conflicted
+++ resolved
@@ -1277,13 +1277,10 @@
     die_if_test_compiled(),
     ?SLOG(error, #{msg => "unexpected_info", info => Info}),
     {ok, Channel};
-<<<<<<< HEAD
+handle_info({disconnect, ReasonCode, ReasonName, Props}, Channel) ->
+    handle_out(disconnect, {ReasonCode, ReasonName, Props}, Channel);
 handle_info({puback, PacketId, PubRes, RC}, Channel) ->
     do_finish_publish(PacketId, PubRes, RC, Channel);
-=======
-handle_info({disconnect, ReasonCode, ReasonName, Props}, Channel) ->
-    handle_out(disconnect, {ReasonCode, ReasonName, Props}, Channel);
->>>>>>> 42a646a7
 handle_info(Info, Channel) ->
     ?SLOG(error, #{msg => "unexpected_info", info => Info}),
     {ok, Channel}.
