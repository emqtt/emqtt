%%--------------------------------------------------------------------
%% Copyright (c) 2017-2021 EMQ Technologies Co., Ltd. All Rights Reserved.
%%
%% Licensed under the Apache License, Version 2.0 (the "License");
%% you may not use this file except in compliance with the License.
%% You may obtain a copy of the License at
%%
%%     http://www.apache.org/licenses/LICENSE-2.0
%%
%% Unless required by applicable law or agreed to in writing, software
%% distributed under the License is distributed on an "AS IS" BASIS,
%% WITHOUT WARRANTIES OR CONDITIONS OF ANY KIND, either express or implied.
%% See the License for the specific language governing permissions and
%% limitations under the License.
%%--------------------------------------------------------------------

-module(emqx_app).

-behaviour(application).

-export([ start/2
        , prep_stop/1
        , stop/1
        , get_description/0
        , get_release/0
        , set_init_config_load_done/0
        , set_override_conf_file/1
        ]).

-include("emqx.hrl").
-include("emqx_release.hrl").
-include("logger.hrl").

-define(APP, emqx).

-define(EMQX_SHARDS, [ ?ROUTE_SHARD
                     , ?COMMON_SHARD
                     , ?SHARED_SUB_SHARD
                     , ?RULE_ENGINE_SHARD
                     , ?MOD_DELAYED_SHARD
                     ]).


%%--------------------------------------------------------------------
%% Application callbacks
%%--------------------------------------------------------------------

start(_Type, _Args) ->
    ok = maybe_load_config(),
    %% Load application first for ekka_mnesia scanner
    ekka:start(),
    ok = ekka_rlog:wait_for_shards(?EMQX_SHARDS, infinity),
    ok = maybe_start_quicer(),
    {ok, Sup} = emqx_sup:start_link(),
<<<<<<< HEAD
    ok = start_autocluster(),
    %% ok = emqx_plugins:init(),
    %% _ = emqx_plugins:load(),
    %% _ = start_ce_modules(),
    emqx_boot:is_enabled(listeners) andalso (ok = emqx_listeners:start()),
    register(emqx, self()),
=======
    ok = maybe_start_listeners(),
>>>>>>> cc7447d9
    ok = emqx_alarm_handler:load(),
    register(emqx, self()),
    {ok, Sup}.

prep_stop(_State) ->
    ok = emqx_alarm_handler:unload(),
    emqx_boot:is_enabled(listeners)
      andalso emqx_listeners:stop().

stop(_State) -> ok.

%% @doc Call this function to make emqx boot without loading config,
%% in case we want to delegate the config load to a higher level app
%% which manages emqx app.
set_init_config_load_done() ->
    application:set_env(emqx, init_config_load_done, true).

%% @doc This API is mostly for testing.
%% The override config file is typically located in the 'data' dir when
%% it is a emqx release, but emqx app should not have to konw where the
%% 'data' dir is located.
set_override_conf_file(File) ->
    application:set_env(emqx, override_conf_file, File).

maybe_load_config() ->
    case application:get_env(emqx, init_config_load_done, false) of
        true ->
            ok;
        false ->
            %% the app env 'config_files' should be set before emqx get started.
            ConfFiles = application:get_env(emqx, config_files, []),
            emqx_config:init_load(emqx_schema, ConfFiles)
    end.

maybe_start_listeners() ->
    case emqx_boot:is_enabled(listeners) of
        true ->
            ok = emqx_listeners:start();
        false ->
            ok
    end.

maybe_start_quicer() ->
    case is_quicer_app_present() andalso is_quic_listener_configured() of
        true -> {ok, _} = application:ensure_all_started(quicer), ok;
        false -> ok
    end.

is_quicer_app_present() ->
    case application:load(quicer) of
        ok -> true;
        {error, {already_loaded, _}} -> true;
        _ ->
            ?SLOG(info, #{msg => "quicer_app_not_found"}),
            false
    end.

is_quic_listener_configured() ->
    emqx_listeners:has_enabled_listener_conf_by_type(quic).

get_description() ->
    {ok, Descr0} = application:get_key(?APP, description),
    case os:getenv("EMQX_DESCRIPTION") of
        false -> Descr0;
        "" -> Descr0;
        Str -> string:strip(Str, both, $\n)
    end.

get_release() ->
    case lists:keyfind(emqx_vsn, 1, ?MODULE:module_info(compile)) of
        false ->    %% For TEST build or depedency build.
            release_in_macro();
        {_, Vsn} -> %% For emqx release build
            VsnStr = release_in_macro(),
            case string:str(Vsn, VsnStr) of
                1 -> ok;
                _ ->
                    erlang:error(#{ reason => version_mismatch
                                  , source => VsnStr
                                  , built_for => Vsn
                                  })
            end,
            Vsn
    end.

release_in_macro() ->
    element(2, ?EMQX_RELEASE).<|MERGE_RESOLUTION|>--- conflicted
+++ resolved
@@ -52,16 +52,7 @@
     ok = ekka_rlog:wait_for_shards(?EMQX_SHARDS, infinity),
     ok = maybe_start_quicer(),
     {ok, Sup} = emqx_sup:start_link(),
-<<<<<<< HEAD
-    ok = start_autocluster(),
-    %% ok = emqx_plugins:init(),
-    %% _ = emqx_plugins:load(),
-    %% _ = start_ce_modules(),
-    emqx_boot:is_enabled(listeners) andalso (ok = emqx_listeners:start()),
-    register(emqx, self()),
-=======
     ok = maybe_start_listeners(),
->>>>>>> cc7447d9
     ok = emqx_alarm_handler:load(),
     register(emqx, self()),
     {ok, Sup}.
