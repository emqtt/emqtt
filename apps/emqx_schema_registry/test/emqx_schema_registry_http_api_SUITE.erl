--- conflicted
+++ resolved
@@ -370,7 +370,6 @@
 
     ok.
 
-<<<<<<< HEAD
 t_empty_sparkplug(_Config) ->
     ?check_trace(
         begin
@@ -398,7 +397,9 @@
             ok
         end,
         []
-=======
+    ),
+    ok.
+
 %% Tests that we can't create names that are too long and get a decent error message.
 t_name_too_long(Config) ->
     SerdeType = ?config(serde_type, Config),
@@ -419,6 +420,5 @@
             <<"message">> := <<"Name length must be less than 255">>
         }},
         request({post, Params})
->>>>>>> 888ab81f
     ),
     ok.