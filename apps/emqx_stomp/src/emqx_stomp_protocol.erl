%%--------------------------------------------------------------------
%% Copyright (c) 2020 EMQ Technologies Co., Ltd. All Rights Reserved.
%%
%% Licensed under the Apache License, Version 2.0 (the "License");
%% you may not use this file except in compliance with the License.
%% You may obtain a copy of the License at
%%
%%     http://www.apache.org/licenses/LICENSE-2.0
%%
%% Unless required by applicable law or agreed to in writing, software
%% distributed under the License is distributed on an "AS IS" BASIS,
%% WITHOUT WARRANTIES OR CONDITIONS OF ANY KIND, either express or implied.
%% See the License for the specific language governing permissions and
%% limitations under the License.
%%--------------------------------------------------------------------

%% @doc Stomp Protocol Processor.
-module(emqx_stomp_protocol).

-include("emqx_stomp.hrl").

-include_lib("emqx/include/emqx.hrl").
-include_lib("emqx/include/logger.hrl").
-include_lib("emqx/include/emqx_mqtt.hrl").

-logger_header("[Stomp-Proto]").

-import(proplists, [get_value/2, get_value/3]).

%% API
-export([ init/2
        , info/1
        ]).

-export([ received/2
        , send/2
        , shutdown/2
        , timeout/3
        ]).

%% for trans callback
-export([ handle_recv_send_frame/2
        , handle_recv_ack_frame/2
        , handle_recv_nack_frame/2
        ]).

-record(pstate, {
          peername,
          heartfun,
          sendfun,
          connected = false,
          proto_ver,
          proto_name,
          heart_beats,
          login,
          allow_anonymous,
          default_user,
          subscriptions = [],
          timers :: #{atom() => disable | undefined | reference()},
          transaction :: #{binary() => list()}
         }).

-define(TIMER_TABLE, #{
          incoming_timer => incoming,
          outgoing_timer => outgoing,
          clean_trans_timer => clean_trans
        }).

-define(TRANS_TIMEOUT, 60000).

-type(pstate() :: #pstate{}).

%% @doc Init protocol
init(#{peername := Peername,
       sendfun := SendFun,
       heartfun := HeartFun}, Env) ->
    AllowAnonymous = get_value(allow_anonymous, Env, false),
    DefaultUser = get_value(default_user, Env),
	#pstate{peername = Peername,
                 heartfun = HeartFun,
                 sendfun = SendFun,
                 timers = #{},
                 transaction = #{},
                 allow_anonymous = AllowAnonymous,
                 default_user = DefaultUser}.

info(#pstate{connected     = Connected,
                  proto_ver     = ProtoVer,
                  proto_name    = ProtoName,
                  heart_beats   = Heartbeats,
                  login         = Login,
                  subscriptions = Subscriptions}) ->
    [{connected, Connected},
     {proto_ver, ProtoVer},
     {proto_name, ProtoName},
     {heart_beats, Heartbeats},
     {login, Login},
     {subscriptions, Subscriptions}].

-spec(received(stomp_frame(), pstate())
    -> {ok, pstate()}
     | {error, any(), pstate()}
     | {stop, any(), pstate()}).
received(Frame = #stomp_frame{command = <<"STOMP">>}, State) ->
    received(Frame#stomp_frame{command = <<"CONNECT">>}, State);

received(#stomp_frame{command = <<"CONNECT">>, headers = Headers},
         State = #pstate{connected = false, allow_anonymous = AllowAnonymous, default_user = DefaultUser}) ->
    case negotiate_version(header(<<"accept-version">>, Headers)) of
        {ok, Version} ->
            Login = header(<<"login">>, Headers),
            Passc = header(<<"passcode">>, Headers),
            case check_login(Login, Passc, AllowAnonymous, DefaultUser) of
                true ->
                    emqx_logger:set_metadata_clientid(Login),

                    Heartbeats = parse_heartbeats(header(<<"heart-beat">>, Headers, <<"0,0">>)),
                    NState = start_heartbeart_timer(Heartbeats, State#pstate{connected = true,
                                                                                  proto_ver = Version, login = Login}),
                    send(connected_frame([{<<"version">>, Version},
                                          {<<"heart-beat">>, reverse_heartbeats(Heartbeats)}]), NState);
                false ->
                    _ = send(error_frame(undefined, <<"Login or passcode error!">>), State),
                    {error, login_or_passcode_error, State}
             end;
        {error, Msg} ->
            _ = send(error_frame([{<<"version">>, <<"1.0,1.1,1.2">>},
                                  {<<"content-type">>, <<"text/plain">>}], undefined, Msg), State),
            {error, unsupported_version, State}
    end;

received(#stomp_frame{command = <<"CONNECT">>}, State = #pstate{connected = true}) ->
    {error, unexpected_connect, State};

received(Frame = #stomp_frame{command = <<"SEND">>, headers = Headers}, State) ->
    case header(<<"transaction">>, Headers) of
        undefined     -> {ok, handle_recv_send_frame(Frame, State)};
        TransactionId -> add_action(TransactionId, {fun ?MODULE:handle_recv_send_frame/2, [Frame]}, receipt_id(Headers), State)
    end;

received(#stomp_frame{command = <<"SUBSCRIBE">>, headers = Headers},
            State = #pstate{subscriptions = Subscriptions}) ->
    Id    = header(<<"id">>, Headers),
    Topic = header(<<"destination">>, Headers),
    Ack   = header(<<"ack">>, Headers, <<"auto">>),
    {ok, State1} = case lists:keyfind(Id, 1, Subscriptions) of
                       {Id, Topic, Ack} ->
                           {ok, State};
                       false ->
                           emqx_broker:subscribe(Topic),
                           {ok, State#pstate{subscriptions = [{Id, Topic, Ack}|Subscriptions]}}
                   end,
    maybe_send_receipt(receipt_id(Headers), State1);

received(#stomp_frame{command = <<"UNSUBSCRIBE">>, headers = Headers},
            State = #pstate{subscriptions = Subscriptions}) ->
    Id = header(<<"id">>, Headers),

    {ok, State1} = case lists:keyfind(Id, 1, Subscriptions) of
                       {Id, Topic, _Ack} ->
                           ok = emqx_broker:unsubscribe(Topic),
                           {ok, State#pstate{subscriptions = lists:keydelete(Id, 1, Subscriptions)}};
                       false ->
                           {ok, State}
                   end,
    maybe_send_receipt(receipt_id(Headers), State1);

%% ACK
%% id:12345
%% transaction:tx1
%%
%% ^@
received(Frame = #stomp_frame{command = <<"ACK">>, headers = Headers}, State) ->
    case header(<<"transaction">>, Headers) of
        undefined     -> {ok, handle_recv_ack_frame(Frame, State)};
        TransactionId -> add_action(TransactionId, {fun ?MODULE:handle_recv_ack_frame/2, [Frame]}, receipt_id(Headers), State)
    end;

%% NACK
%% id:12345
%% transaction:tx1
%%
%% ^@
received(Frame = #stomp_frame{command = <<"NACK">>, headers = Headers}, State) ->
    case header(<<"transaction">>, Headers) of
        undefined     -> {ok, handle_recv_nack_frame(Frame, State)};
        TransactionId -> add_action(TransactionId, {fun ?MODULE:handle_recv_nack_frame/2, [Frame]}, receipt_id(Headers), State)
    end;

%% BEGIN
%% transaction:tx1
%%
%% ^@
received(#stomp_frame{command = <<"BEGIN">>, headers = Headers},
         State = #pstate{transaction = Trans}) ->
    Id = header(<<"transaction">>, Headers),
    case maps:get(Id, Trans, undefined) of
        undefined ->
            Ts = erlang:system_time(millisecond),
            NState = ensure_clean_trans_timer(State#pstate{transaction = Trans#{Id => {Ts, []}}}),
            maybe_send_receipt(receipt_id(Headers), NState);
        _ ->
            send(error_frame(receipt_id(Headers), ["Transaction ", Id, " already started"]), State)
    end;

%% COMMIT
%% transaction:tx1
%%
%% ^@
received(#stomp_frame{command = <<"COMMIT">>, headers = Headers},
         State = #pstate{transaction = Trans}) ->
    Id = header(<<"transaction">>, Headers),
    case maps:get(Id, Trans, undefined) of
        {_, Actions} ->
            NState = lists:foldr(fun({Func, Args}, S) ->
                erlang:apply(Func, Args ++ [S])
            end, State#pstate{transaction = maps:remove(Id, Trans)}, Actions),
            maybe_send_receipt(receipt_id(Headers), NState);
        _ ->
            send(error_frame(receipt_id(Headers), ["Transaction ", Id, " not found"]), State)
    end;

%% ABORT
%% transaction:tx1
%%
%% ^@
received(#stomp_frame{command = <<"ABORT">>, headers = Headers},
         State = #pstate{transaction = Trans}) ->
    Id = header(<<"transaction">>, Headers),
    case maps:get(Id, Trans, undefined) of
        {_, _Actions} ->
            NState = State#pstate{transaction = maps:remove(Id, Trans)},
            maybe_send_receipt(receipt_id(Headers), NState);
        _ ->
            send(error_frame(receipt_id(Headers), ["Transaction ", Id, " not found"]), State)
    end;

received(#stomp_frame{command = <<"DISCONNECT">>, headers = Headers}, State) ->
    _ = maybe_send_receipt(receipt_id(Headers), State),
    {stop, normal, State}.

send(Msg = #message{topic = Topic, headers = Headers, payload = Payload},
     State = #pstate{subscriptions = Subscriptions}) ->
    case lists:keyfind(Topic, 2, Subscriptions) of
        {Id, Topic, Ack} ->
            Headers0 = [{<<"subscription">>, Id},
                        {<<"message-id">>, next_msgid()},
                        {<<"destination">>, Topic},
                        {<<"content-type">>, <<"text/plain">>}],
            Headers1 = case Ack of
                           _ when Ack =:= <<"client">> orelse Ack =:= <<"client-individual">> ->
                               Headers0 ++ [{<<"ack">>, next_ackid()}];
                           _ ->
                               Headers0
                       end,
            Frame = #stomp_frame{command = <<"MESSAGE">>,
                                 headers = Headers1 ++ maps:get(stomp_headers, Headers, []),
                                 body = Payload},
            send(Frame, State);
        false ->
            ?LOG(error, "Stomp dropped: ~p", [Msg]),
            {error, dropped, State}
    end;

send(Frame, State = #pstate{sendfun = {Fun, Args}}) ->
    ?LOG(info, "SEND Frame: ~s", [emqx_stomp_frame:format(Frame)]),
    Data = emqx_stomp_frame:serialize(Frame),
    ?LOG(debug, "SEND ~p", [Data]),
    erlang:apply(Fun, [Data] ++ Args),
    {ok, State}.

shutdown(_Reason, _State) ->
    ok.

timeout(_TRef, {incoming, NewVal},
        State = #pstate{heart_beats = HrtBt}) ->
    case emqx_stomp_heartbeat:check(incoming, NewVal, HrtBt) of
        {error, timeout} ->
            {shutdown, heartbeat_timeout, State};
        {ok, NHrtBt} ->
            {ok, reset_timer(incoming_timer, State#pstate{heart_beats = NHrtBt})}
    end;

timeout(_TRef, {outgoing, NewVal},
        State = #pstate{heart_beats = HrtBt,
                             heartfun = {Fun, Args}}) ->
    case emqx_stomp_heartbeat:check(outgoing, NewVal, HrtBt) of
        {error, timeout} ->
            _ = erlang:apply(Fun, Args),
            {ok, State};
        {ok, NHrtBt} ->
            {ok, reset_timer(outgoing_timer, State#pstate{heart_beats = NHrtBt})}
    end;

timeout(_TRef, clean_trans, State = #pstate{transaction = Trans}) ->
    Now = erlang:system_time(millisecond),
    NTrans = maps:filter(fun(_, {Ts, _}) -> Ts + ?TRANS_TIMEOUT < Now end, Trans),
    {ok, ensure_clean_trans_timer(State#pstate{transaction = NTrans})}.

negotiate_version(undefined) ->
    {ok, <<"1.0">>};
negotiate_version(Accepts) ->
     negotiate_version(?STOMP_VER,
                        lists:reverse(
                          lists:sort(
                            binary:split(Accepts, <<",">>, [global])))).

negotiate_version(Ver, []) ->
    {error, <<"Supported protocol versions < ", Ver/binary>>};
negotiate_version(Ver, [AcceptVer|_]) when Ver >= AcceptVer ->
    {ok, AcceptVer};
negotiate_version(Ver, [_|T]) ->
    negotiate_version(Ver, T).

check_login(undefined, _, AllowAnonymous, _) ->
    AllowAnonymous;
check_login(_, _, _, undefined) ->
    false;
check_login(Login, Passcode, _, DefaultUser) ->
    case {list_to_binary(get_value(login, DefaultUser)),
          list_to_binary(get_value(passcode, DefaultUser))} of
        {Login, Passcode} -> true;
        {_,     _       } -> false
    end.

add_action(Id, Action, ReceiptId, State = #pstate{transaction = Trans}) ->
    case maps:get(Id, Trans, undefined) of
        {Ts, Actions} ->
            NTrans = Trans#{Id => {Ts, [Action|Actions]}},
            {ok, State#pstate{transaction = NTrans}};
        _ ->
            send(error_frame(ReceiptId, ["Transaction ", Id, " not found"]), State)
    end.

maybe_send_receipt(undefined, State) ->
    {ok, State};
maybe_send_receipt(ReceiptId, State) ->
    send(receipt_frame(ReceiptId), State).

ack(_Id, State) ->
    State.

nack(_Id, State) -> State.

header(Name, Headers) ->
    get_value(Name, Headers).
header(Name, Headers, Val) ->
    get_value(Name, Headers, Val).

connected_frame(Headers) ->
    emqx_stomp_frame:make(<<"CONNECTED">>, Headers).

receipt_frame(ReceiptId) ->
    emqx_stomp_frame:make(<<"RECEIPT">>, [{<<"receipt-id">>, ReceiptId}]).

error_frame(ReceiptId, Msg) ->
    error_frame([{<<"content-type">>, <<"text/plain">>}], ReceiptId, Msg).

error_frame(Headers, undefined, Msg) ->
    emqx_stomp_frame:make(<<"ERROR">>, Headers, Msg);
error_frame(Headers, ReceiptId, Msg) ->
    emqx_stomp_frame:make(<<"ERROR">>, [{<<"receipt-id">>, ReceiptId} | Headers], Msg).

next_msgid() ->
    MsgId = case get(msgid) of
                undefined -> 1;
                I         -> I
            end,
    put(msgid, MsgId + 1),
    MsgId.

next_ackid() ->
    AckId = case get(ackid) of
                undefined -> 1;
                I         -> I
            end,
    put(ackid, AckId + 1),
    AckId.

make_mqtt_message(Topic, Headers, Body) ->
    Msg = emqx_message:make(stomp, Topic, Body),
    Headers1 = lists:foldl(fun(Key, Headers0) ->
                               proplists:delete(Key, Headers0)
                           end, Headers, [<<"destination">>,
                                          <<"content-length">>,
                                          <<"content-type">>,
                                          <<"transaction">>,
                                          <<"receipt">>]),
    emqx_message:set_headers(#{stomp_headers => Headers1}, Msg).

receipt_id(Headers) ->
    header(<<"receipt">>, Headers).

%%--------------------------------------------------------------------
%% Transaction Handle

handle_recv_send_frame(#stomp_frame{command = <<"SEND">>, headers = Headers, body = Body}, State) ->
    Topic = header(<<"destination">>, Headers),
    _ = maybe_send_receipt(receipt_id(Headers), State),
    _ = emqx_broker:publish(
        make_mqtt_message(Topic, Headers, iolist_to_binary(Body))
    ),
    State.

handle_recv_ack_frame(#stomp_frame{command = <<"ACK">>, headers = Headers}, State) ->
    Id = header(<<"id">>, Headers),
    _ = maybe_send_receipt(receipt_id(Headers), State),
    ack(Id, State).

handle_recv_nack_frame(#stomp_frame{command = <<"NACK">>, headers = Headers}, State) ->
    Id = header(<<"id">>, Headers),
     _ = maybe_send_receipt(receipt_id(Headers), State),
     nack(Id, State).

ensure_clean_trans_timer(State = #pstate{transaction = Trans}) ->
    case maps:size(Trans) of
        0 -> State;
        _ -> ensure_timer(clean_trans_timer, State)
    end.

%%--------------------------------------------------------------------
%% Heartbeat

parse_heartbeats(Heartbeats) ->
    CxCy = re:split(Heartbeats, <<",">>, [{return, list}]),
    list_to_tuple([list_to_integer(S) || S <- CxCy]).

reverse_heartbeats({Cx, Cy}) ->
    iolist_to_binary(io_lib:format("~w,~w", [Cy, Cx])).

start_heartbeart_timer(Heartbeats, State) ->
    ensure_timer(
      [incoming_timer, outgoing_timer],
      State#pstate{heart_beats = emqx_stomp_heartbeat:init(Heartbeats)}).

%%--------------------------------------------------------------------
%% Timer

ensure_timer([Name], State) ->
    ensure_timer(Name, State);
ensure_timer([Name | Rest], State) ->
    ensure_timer(Rest, ensure_timer(Name, State));

ensure_timer(Name, State = #pstate{timers = Timers}) ->
    TRef = maps:get(Name, Timers, undefined),
    Time = interval(Name, State),
    case TRef == undefined andalso is_integer(Time) andalso Time > 0 of
        true  -> ensure_timer(Name, Time, State);
        false -> State %% Timer disabled or exists
    end.

ensure_timer(Name, Time, State = #pstate{timers = Timers}) ->
    Msg = maps:get(Name, ?TIMER_TABLE),
    TRef = emqx_misc:start_timer(Time, Msg),
    State#pstate{timers = Timers#{Name => TRef}}.

reset_timer(Name, State) ->
    ensure_timer(Name, clean_timer(Name, State)).

<<<<<<< HEAD
%reset_timer(Name, Time, State) ->
%    ensure_timer(Name, Time, clean_timer(Name, State)).

=======
>>>>>>> 9e22f492
clean_timer(Name, State = #pstate{timers = Timers}) ->
    State#pstate{timers = maps:remove(Name, Timers)}.

interval(incoming_timer, #pstate{heart_beats = HrtBt}) ->
    emqx_stomp_heartbeat:interval(incoming, HrtBt);
interval(outgoing_timer, #pstate{heart_beats = HrtBt}) ->
    emqx_stomp_heartbeat:interval(outgoing, HrtBt);
interval(clean_trans_timer, _) ->
    ?TRANS_TIMEOUT.<|MERGE_RESOLUTION|>--- conflicted
+++ resolved
@@ -457,12 +457,6 @@
 reset_timer(Name, State) ->
     ensure_timer(Name, clean_timer(Name, State)).
 
-<<<<<<< HEAD
-%reset_timer(Name, Time, State) ->
-%    ensure_timer(Name, Time, clean_timer(Name, State)).
-
-=======
->>>>>>> 9e22f492
 clean_timer(Name, State = #pstate{timers = Timers}) ->
     State#pstate{timers = maps:remove(Name, Timers)}.
 
