%%--------------------------------------------------------------------
%% Copyright (c) 2021 EMQ Technologies Co., Ltd. All Rights Reserved.
%%
%% Licensed under the Apache License, Version 2.0 (the "License");
%% you may not use this file except in compliance with the License.
%% You may obtain a copy of the License at
%%
%%     http://www.apache.org/licenses/LICENSE-2.0
%%
%% Unless required by applicable law or agreed to in writing, software
%% distributed under the License is distributed on an "AS IS" BASIS,
%% WITHOUT WARRANTIES OR CONDITIONS OF ANY KIND, either express or implied.
%% See the License for the specific language governing permissions and
%% limitations under the License.
%%--------------------------------------------------------------------

-module(emqx_authn_pgsql).

-include("emqx_authn.hrl").
-include_lib("emqx/include/logger.hrl").
-include_lib("epgsql/include/epgsql.hrl").
-include_lib("typerefl/include/types.hrl").

-behaviour(hocon_schema).
-behaviour(emqx_authentication).

-export([ namespace/0
        , roots/0
        , fields/1
        ]).

-export([ refs/0
        , create/2
        , update/2
        , authenticate/2
        , destroy/1
        ]).

-ifdef(TEST).
-compile(export_all).
-compile(nowarn_export_all).
-endif.

%%------------------------------------------------------------------------------
%% Hocon Schema
%%------------------------------------------------------------------------------

namespace() -> "authn-postgresql".

roots() -> [?CONF_NS].

fields(?CONF_NS) ->
    [ {mechanism, emqx_authn_schema:mechanism('password-based')}
    , {backend, emqx_authn_schema:backend(postgresql)}
    , {password_hash_algorithm, fun emqx_authn_password_hashing:type_ro/1}
    , {query,                   fun query/1}
    ] ++ emqx_authn_schema:common_fields()
    ++ emqx_connector_schema_lib:relational_db_fields()
    ++ emqx_connector_schema_lib:ssl_fields().

query(type) -> string();
query(_) -> undefined.

%%------------------------------------------------------------------------------
%% APIs
%%------------------------------------------------------------------------------

refs() ->
    [hoconsc:ref(?MODULE, ?CONF_NS)].

create(_AuthenticatorID, Config) ->
    create(Config).

create(#{query := Query0,
         password_hash_algorithm := Algorithm} = Config) ->
    ok = emqx_authn_password_hashing:init(Algorithm),
    {Query, PlaceHolders} = parse_query(Query0),
    ResourceId = emqx_authn_utils:make_resource_id(?MODULE),
    State = #{query => Query,
              placeholders => PlaceHolders,
              password_hash_algorithm => Algorithm,
              resource_id => ResourceId},
    case emqx_resource:create_local(ResourceId, emqx_connector_pgsql, Config#{named_queries => #{ResourceId => Query}}) of
        {ok, already_created} ->
            {ok, State};
        {ok, _} ->
            {ok, State};
        {error, Reason} ->
            {error, Reason}
    end.

update(Config, State) ->
    case create(Config) of
        {ok, NewState} ->
            ok = destroy(State),
            {ok, NewState};
        {error, Reason} ->
            {error, Reason}
    end.

authenticate(#{auth_method := _}, _) ->
    ignore;
authenticate(#{password := Password} = Credential,
<<<<<<< HEAD
             #{placeholders := PlaceHolders,
               resource_id := ResourceId} = State) ->
=======
             #{query := Query,
               placeholders := PlaceHolders,
               resource_id := ResourceId,
               password_hash_algorithm := Algorithm}) ->
>>>>>>> aceb4f19
    Params = emqx_authn_utils:replace_placeholders(PlaceHolders, Credential),
    case emqx_resource:query(ResourceId, {prepared_sql, ResourceId, Params}) of
        {ok, _Columns, []} -> ignore;
        {ok, Columns, [Row | _]} ->
            NColumns = [Name || #column{name = Name} <- Columns],
            Selected = maps:from_list(lists:zip(NColumns, erlang:tuple_to_list(Row))),
            case emqx_authn_utils:check_password_from_selected_map(
                  Algorithm, Selected, Password) of
                ok ->
                    {ok, emqx_authn_utils:is_superuser(Selected)};
                {error, Reason} ->
                    {error, Reason}
            end;
        {error, Reason} ->
            ?SLOG(error, #{msg => "postgresql_query_failed",
                           resource => ResourceId,
                           reason => Reason}),
            ignore
    end.

destroy(#{resource_id := ResourceId}) ->
    _ = emqx_resource:remove_local(ResourceId),
    ok.

%%------------------------------------------------------------------------------
%% Internal functions
%%------------------------------------------------------------------------------

parse_query(Query) ->
    case re:run(Query, ?RE_PLACEHOLDER, [global, {capture, all, binary}]) of
        {match, Captured} ->
            PlaceHolders = [PlaceHolder || [PlaceHolder] <- Captured],
            Replacements = ["$" ++ integer_to_list(I) || I <- lists:seq(1, length(Captured))],
            NQuery = lists:foldl(fun({PlaceHolder, Replacement}, Query0) ->
                                     re:replace(Query0, "\\" ++ PlaceHolder, Replacement, [{return, binary}])
                                 end, Query, lists:zip(PlaceHolders, Replacements)),
            {NQuery, PlaceHolders};
        nomatch ->
            {Query, []}
    end.<|MERGE_RESOLUTION|>--- conflicted
+++ resolved
@@ -101,15 +101,9 @@
 authenticate(#{auth_method := _}, _) ->
     ignore;
 authenticate(#{password := Password} = Credential,
-<<<<<<< HEAD
              #{placeholders := PlaceHolders,
-               resource_id := ResourceId} = State) ->
-=======
-             #{query := Query,
-               placeholders := PlaceHolders,
                resource_id := ResourceId,
-               password_hash_algorithm := Algorithm}) ->
->>>>>>> aceb4f19
+               password_hash_algorithm := Algorithm} = State) ->
     Params = emqx_authn_utils:replace_placeholders(PlaceHolders, Credential),
     case emqx_resource:query(ResourceId, {prepared_sql, ResourceId, Params}) of
         {ok, _Columns, []} -> ignore;
