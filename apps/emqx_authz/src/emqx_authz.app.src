%% -*- mode: erlang -*-
{application, emqx_authz, [
    {description, "An OTP application"},
<<<<<<< HEAD
    {vsn, "0.1.11"},
=======
    {vsn, "0.1.12"},
>>>>>>> a77d33b9
    {registered, []},
    {mod, {emqx_authz_app, []}},
    {applications, [
        kernel,
        stdlib,
        crypto,
        emqx_resource,
        emqx_connector
    ]},
    {env, []},
    {modules, []},

    {licenses, ["Apache 2.0"]},
    {links, []}
]}.<|MERGE_RESOLUTION|>--- conflicted
+++ resolved
@@ -1,11 +1,7 @@
 %% -*- mode: erlang -*-
 {application, emqx_authz, [
     {description, "An OTP application"},
-<<<<<<< HEAD
-    {vsn, "0.1.11"},
-=======
     {vsn, "0.1.12"},
->>>>>>> a77d33b9
     {registered, []},
     {mod, {emqx_authz_app, []}},
     {applications, [
