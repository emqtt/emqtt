--- conflicted
+++ resolved
@@ -103,15 +103,7 @@
             {ok, RawConf -- [Topic]};
         _ ->
             {error, not_found}
-<<<<<<< HEAD
-    end;
-pre_config_update(_, {set_telemetry_status, Status}, RawConf) ->
-    {ok, RawConf#{<<"enable">> => Status}};
-pre_config_update(_, NewConf, _OldConf) ->
-    {ok, NewConf}.
-=======
     end.
->>>>>>> c2450d23
 
 -spec post_config_update(
     list(atom()),
@@ -143,27 +135,7 @@
     case emqx_topic_metrics:deregister(Topic) of
         ok -> ok;
         {error, Reason} -> {error, Reason}
-<<<<<<< HEAD
-    end;
-post_config_update(
-    _,
-    {set_telemetry_status, _Status},
-    NewConfig,
-    _OldConfig,
-    _AppEnvs
-) ->
-    update_telemetry(NewConfig);
-post_config_update([topic_metrics], _UpdateReq, NewConfig, _OldConfig, _AppEnvs) ->
-    ok = emqx_topic_metrics:deregister_all(),
-    lists:foreach(fun emqx_topic_metrics:register/1, NewConfig);
-post_config_update([telemetry], _UpdateReq, NewConfig, _OldConfig, _AppEnvs) ->
-    update_telemetry(NewConfig).
-
-update_telemetry(#{enable := true}) -> emqx_telemetry:enable();
-update_telemetry(#{enable := false}) -> emqx_telemetry:disable().
-=======
     end.
->>>>>>> c2450d23
 
 %%--------------------------------------------------------------------
 %%  Private
