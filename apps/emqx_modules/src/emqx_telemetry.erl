%%--------------------------------------------------------------------
%% Copyright (c) 2020-2021 EMQ Technologies Co., Ltd. All Rights Reserved.
%%
%% Licensed under the Apache License, Version 2.0 (the "License");
%% you may not use this file except in compliance with the License.
%% You may obtain a copy of the License at
%%
%%     http://www.apache.org/licenses/LICENSE-2.0
%%
%% Unless required by applicable law or agreed to in writing, software
%% distributed under the License is distributed on an "AS IS" BASIS,
%% WITHOUT WARRANTIES OR CONDITIONS OF ANY KIND, either express or implied.
%% See the License for the specific language governing permissions and
%% limitations under the License.
%%--------------------------------------------------------------------

-module(emqx_telemetry).

-behaviour(gen_server).

-include_lib("emqx/include/emqx.hrl").
-include_lib("emqx/include/logger.hrl").

-include_lib("kernel/include/file.hrl").
-include_lib("snabbkaffe/include/snabbkaffe.hrl").

-include("emqx_modules.hrl").

%% Mnesia bootstrap
-export([mnesia/1]).

-boot_mnesia({mnesia, [boot]}).

-export([ start_link/0
        , stop/0
        ]).

%% gen_server callbacks
-export([ init/1
        , handle_call/3
        , handle_cast/2
        , handle_continue/2
        , handle_info/2
        , terminate/2
        , code_change/3
        ]).

-export([ enable/0
        , disable/0
        ]).

-export([ get_uuid/0
        , get_telemetry/0
        , get_status/0
        ]).

-export([official_version/1]).

-ifdef(TEST).
-compile(export_all).
-compile(nowarn_export_all).
-endif.

-import(proplists, [ get_value/2
                   , get_value/3
                   ]).

-record(telemetry, {
    id :: non_neg_integer(),
    uuid :: binary()
}).

-record(state, {
    uuid :: undefined | binary(),
    url :: string(),
    report_interval :: undefined | non_neg_integer(),
    timer = undefined :: undefined | reference()
}).

%% The count of 100-nanosecond intervals between the UUID epoch
%% 1582-10-15 00:00:00 and the UNIX epoch 1970-01-01 00:00:00.
-define(GREGORIAN_EPOCH_OFFSET, 16#01b21dd213814000).

-define(UNIQUE_ID, 9527).

-define(TELEMETRY, emqx_telemetry).

%%--------------------------------------------------------------------
%% Mnesia bootstrap
%%--------------------------------------------------------------------

mnesia(boot) ->
    ok = mria:create_table(?TELEMETRY,
             [{type, set},
              {storage, disc_copies},
              {local_content, true},
              {record_name, telemetry},
              {attributes, record_info(fields, telemetry)}]).

%%--------------------------------------------------------------------
%% API
%%--------------------------------------------------------------------

start_link() ->
<<<<<<< HEAD
    Opts = emqx_conf:get([telemetry], #{}),
=======
    _ = mria:wait_for_tables([?TELEMETRY]),
    Opts = emqx:get_config([telemetry], #{}),
>>>>>>> 9fdd5e6a
    gen_server:start_link({local, ?MODULE}, ?MODULE, [Opts], []).

stop() ->
    gen_server:stop(?MODULE).

enable() ->
    gen_server:call(?MODULE, enable).

disable() ->
    gen_server:call(?MODULE, disable).

get_status() ->
    emqx_conf:get([telemetry, enable], true).

get_uuid() ->
    gen_server:call(?MODULE, get_uuid).

get_telemetry() ->
    gen_server:call(?MODULE, get_telemetry).

%%--------------------------------------------------------------------
%% gen_server callbacks
%%--------------------------------------------------------------------

%% This is to suppress dialyzer warnings for mria:dirty_write and
%% dirty_read race condition. Given that the init function is not evaluated
%% concurrently in one node, it should be free of race condition.
%% Given the chance of having two nodes bootstraping with the write
%% is very small, it should be safe to ignore.
-dialyzer([{nowarn_function, [init/1]}]).
init(_Opts) ->
    UUID1 = case mnesia:dirty_read(?TELEMETRY, ?UNIQUE_ID) of
        [] ->
            UUID = generate_uuid(),
            mria:dirty_write(?TELEMETRY, #telemetry{id = ?UNIQUE_ID,
                                                    uuid = UUID}),
            UUID;
        [#telemetry{uuid = UUID} | _] ->
            UUID
    end,
    {ok, #state{url = ?TELEMETRY_URL,
                report_interval = timer:seconds(?REPORT_INTERVAR),
                uuid = UUID1}}.

handle_call(enable, _From, State) ->
    case ?MODULE:official_version(emqx_app:get_release()) of
        true ->
            report_telemetry(State),
            {reply, ok, ensure_report_timer(State)};
        false ->
            {reply, {error, not_official_version}, State}
    end;

handle_call(disable, _From, State = #state{timer = Timer}) ->
    case ?MODULE:official_version(emqx_app:get_release()) of
        true ->
            emqx_misc:cancel_timer(Timer),
            {reply, ok, State#state{timer = undefined}};
        false ->
            {reply, {error, not_official_version}, State}
    end;

handle_call(get_uuid, _From, State = #state{uuid = UUID}) ->
    {reply, {ok, UUID}, State};

handle_call(get_telemetry, _From, State) ->
    {reply, {ok, get_telemetry(State)}, State};

handle_call(Req, _From, State) ->
    ?LOG(error, "Unexpected call: ~p", [Req]),
    {reply, ignored, State}.

handle_cast(Msg, State) ->
    ?LOG(error, "Unexpected msg: ~p", [Msg]),
    {noreply, State}.

handle_continue(Continue, State) ->
    ?LOG(error, "Unexpected continue: ~p", [Continue]),
    {noreply, State}.

handle_info({timeout, TRef, time_to_report_telemetry_data}, State = #state{timer = TRef}) ->
    case get_status() of
        true -> report_telemetry(State);
        false -> ok
    end,
    {noreply, ensure_report_timer(State)};

handle_info(Info, State) ->
    ?LOG(error, "Unexpected info: ~p", [Info]),
    {noreply, State}.

terminate(_Reason, _State) ->
    ok.

code_change(_OldVsn, State, _Extra) ->
    {ok, State}.

%%------------------------------------------------------------------------------
%% Internal functions
%%------------------------------------------------------------------------------

official_version(Version) ->
    Pt = "^\\d+\\.\\d+(?:(-(?:alpha|beta|rc)\\.[1-9][0-9]*)|\\.\\d+)$",
    match =:= re:run(Version, Pt, [{capture, none}]).

ensure_report_timer(State = #state{report_interval = ReportInterval}) ->
    State#state{timer = emqx_misc:start_timer(ReportInterval, time_to_report_telemetry_data)}.

os_info() ->
    case erlang:system_info(os_type) of
        {unix,darwin} ->
            [Name | _] = string:tokens(os:cmd("sw_vers -productName"), "\n"),
            [Version | _] = string:tokens(os:cmd("sw_vers -productVersion"), "\n"),
            [{os_name, Name},
             {os_version, Version}];
        {unix, _} ->
            case file:read_file_info("/etc/os-release") of
                {error, _} ->
                    [{os_name, "Unknown"},
                     {os_version, "Unknown"}];
                {ok, FileInfo} ->
                    case FileInfo#file_info.access of
                        Access when Access =:= read orelse Access =:= read_write ->
                            OSInfo = lists:foldl(fun(Line, Acc) ->
                                                     [Var, Value] = string:tokens(Line, "="),
                                                     NValue = case Value of
                                                                  _ when is_list(Value) ->
                                                                      lists:nth(1, string:tokens(Value, "\""));
                                                                  _ ->
                                                                      Value
                                                              end,
                                                     [{Var, NValue} | Acc]
                                                 end, [], string:tokens(os:cmd("cat /etc/os-release"), "\n")),
                            [{os_name, get_value("NAME", OSInfo)},
                             {os_version, get_value("VERSION", OSInfo, get_value("VERSION_ID", OSInfo))}];
                        _ ->
                            [{os_name, "Unknown"},
                             {os_version, "Unknown"}]
                    end
            end;
        {win32, nt} ->
            Ver = os:cmd("ver"),
            case re:run(Ver, "[a-zA-Z ]+ \\[Version ([0-9]+[\.])+[0-9]+\\]", [{capture, none}]) of
                match ->
                    [NVer | _] = string:tokens(Ver, "\r\n"),
                    {match, [Version]} = re:run(NVer, "([0-9]+[\.])+[0-9]+", [{capture, first, list}]),
                    [Name | _] = string:split(NVer, " [Version "),
                    [{os_name, Name},
                     {os_version, Version}];
                nomatch ->
                    [{os_name, "Unknown"},
                     {os_version, "Unknown"}]
            end
    end.

otp_version() ->
    erlang:system_info(otp_release).

uptime() ->
    element(1, erlang:statistics(wall_clock)).

nodes_uuid() ->
    Nodes = lists:delete(node(), mria_mnesia:running_nodes()),
    lists:foldl(fun(Node, Acc) ->
                    case rpc:call(Node, ?MODULE, get_uuid, []) of
                        {badrpc, _Reason} ->
                            Acc;
                        {ok, UUID} ->
                            [UUID | Acc]
                    end
                end, [], Nodes).

active_plugins() ->
    lists:foldl(fun(#plugin{name = Name, active = Active}, Acc) ->
                        case Active of
                            true -> [Name | Acc];
                            false -> Acc
                        end
                    end, [], emqx_plugins:list()).

active_modules() ->
    [].
    % emqx_modules:list().

num_clients() ->
    emqx_stats:getstat('connections.max').

messages_sent() ->
    emqx_metrics:val('messages.sent').

messages_received() ->
    emqx_metrics:val('messages.received').

generate_uuid() ->
    MicroSeconds = erlang:system_time(microsecond),
    Timestamp = MicroSeconds * 10 + ?GREGORIAN_EPOCH_OFFSET,
    <<TimeHigh:12, TimeMid:16, TimeLow:32>> = <<Timestamp:60>>,
    <<ClockSeq:32>> = crypto:strong_rand_bytes(4),
    <<First:7, _:1, Last:40>> = crypto:strong_rand_bytes(6),
    <<NTimeHigh:16>> = <<16#01:4, TimeHigh:12>>,
    <<NClockSeq:16>> = <<1:1, 0:1, ClockSeq:14>>,
    <<Node:48>> = <<First:7, 1:1, Last:40>>,
    list_to_binary(io_lib:format("~.16B-~.16B-~.16B-~.16B-~.16B", [TimeLow, TimeMid, NTimeHigh, NClockSeq, Node])).

get_telemetry(#state{uuid = UUID}) ->
    OSInfo = os_info(),
    [{emqx_version, bin(emqx_app:get_release())},
     {license, [{edition, <<"community">>}]},
     {os_name, bin(get_value(os_name, OSInfo))},
     {os_version, bin(get_value(os_version, OSInfo))},
     {otp_version, bin(otp_version())},
     {up_time, uptime()},
     {uuid, UUID},
     {nodes_uuid, nodes_uuid()},
     {active_plugins, active_plugins()},
     {active_modules, active_modules()},
     {num_clients, num_clients()},
     {messages_received, messages_received()},
     {messages_sent, messages_sent()}].

report_telemetry(State = #state{url = URL}) ->
    Data = get_telemetry(State),
    case emqx_json:safe_encode(Data) of
        {ok, Bin} ->
            httpc_request(post, URL, [], Bin),
            ?tp(debug, telemetry_data_reported, #{});
        {error, Reason} ->
            %% debug? why?
            ?tp(debug, telemetry_data_encode_error, #{data => Data, reason => Reason})
    end.

httpc_request(Method, URL, Headers, Body) ->
    httpc:request(Method, {URL, Headers, "application/json", Body}, [], []).

bin(L) when is_list(L) ->
    list_to_binary(L);
bin(B) when is_binary(B) ->
    B.<|MERGE_RESOLUTION|>--- conflicted
+++ resolved
@@ -102,12 +102,8 @@
 %%--------------------------------------------------------------------
 
 start_link() ->
-<<<<<<< HEAD
-    Opts = emqx_conf:get([telemetry], #{}),
-=======
     _ = mria:wait_for_tables([?TELEMETRY]),
     Opts = emqx:get_config([telemetry], #{}),
->>>>>>> 9fdd5e6a
     gen_server:start_link({local, ?MODULE}, ?MODULE, [Opts], []).
 
 stop() ->
