--- conflicted
+++ resolved
@@ -73,7 +73,7 @@
 export(_Bindings, _Params) ->
     case emqx_mgmt_data_backup:export() of
         {ok, File = #{filename := Filename}} ->
-            minirest:return({ok, File#{filename => list_to_binary(filename:basename(Filename))}});
+            minirest:return({ok, File#{filename => unicode:characters_to_binary(filename:basename(Filename))}});
         Return -> minirest:return(Return)
     end.
 
@@ -83,33 +83,7 @@
     minirest:return({ok, NList}).
 
 get_list_exported() ->
-<<<<<<< HEAD
     emqx_mgmt_data_backup:list_backup_file().
-=======
-    Dir = emqx:get_env(data_dir),
-    {ok, Files} = file:list_dir_all(Dir),
-    lists:foldl(
-        fun(File, Acc) ->
-            case filename:extension(File) =:= ".json" of
-                true ->
-                    FullFile = filename:join([Dir, File]),
-                    case file:read_file_info(FullFile) of
-                        {ok, #file_info{size = Size, ctime = CTime = {{Y, M, D}, {H, MM, S}}}} ->
-                            CreatedAt = io_lib:format("~p-~p-~p ~p:~p:~p", [Y, M, D, H, MM, S]),
-                            Seconds = calendar:datetime_to_gregorian_seconds(CTime),
-                            [{Seconds, [{filename, unicode:characters_to_binary(File)},
-                                        {size, Size},
-                                        {created_at, list_to_binary(CreatedAt)},
-                                        {node, node()}
-                                       ]} | Acc];
-                        {error, Reason} ->
-                            logger:error("Read file info of ~s failed with: ~p", [File, Reason]),
-                            Acc
-                    end;
-                false -> Acc
-            end
-        end, [], Files).
->>>>>>> 49a5862a
 
 import(_Bindings, Params) ->
     case proplists:get_value(<<"filename">>, Params) of
@@ -139,7 +113,6 @@
     end.
 
 do_import(Filename) ->
-<<<<<<< HEAD
     emqx_mgmt_data_backup:import(Filename, "{}").
 
 download(#{filename := Filename0}, _Params) ->
@@ -147,17 +120,6 @@
     case emqx_mgmt_data_backup:read_backup_file(Filename) of
         {ok, Res} ->
             {ok, Res};
-=======
-    FullFilename = fullname(Filename),
-    emqx_mgmt_data_backup:import(FullFilename, "{}").
-
-download(#{filename := Filename}, _Params) ->
-    FullFilename = fullname(Filename),
-    case file:read_file(FullFilename) of
-        {ok, Bin} ->
-            {ok, #{filename => unicode:characters_to_binary(filename:basename(FullFilename)),
-                   file => Bin}};
->>>>>>> 49a5862a
         {error, Reason} ->
             minirest:return({error, Reason})
     end.
@@ -167,13 +129,7 @@
 
 do_upload(_Bindings, #{<<"filename">> := Filename,
                        <<"file">> := Bin}) ->
-<<<<<<< HEAD
     case emqx_mgmt_data_backup:upload_backup_file(Filename, Bin) of
-=======
-    FullFilename = fullname(Filename),
-    ok = filelib:ensure_dir(FullFilename),
-    case file:write_file(FullFilename, Bin) of
->>>>>>> 49a5862a
         ok ->
             minirest:return({ok, [{node, node()}]});
         {error, Reason} ->
@@ -206,7 +162,7 @@
 tmp_filename() ->
     Seconds = erlang:system_time(second),
     {{Y, M, D}, {H, MM, S}} = emqx_mgmt_util:datetime(Seconds),
-    list_to_binary(io_lib:format("emqx-export-~p-~p-~p-~p-~p-~p.json", [Y, M, D, H, MM, S])).
+    iolist_to_binary(io_lib:format("emqx-export-~p-~p-~p-~p-~p-~p.json", [Y, M, D, H, MM, S])).
 
 filename_decode(Filename) ->
     uri_string:percent_decode(Filename).