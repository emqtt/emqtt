%% -*- mode: erlang -*-
{VSN,
<<<<<<< HEAD
 [ {<<"4\\.3\\.[0-9]+">>,
    [ %% Stop the http listener to load the latest http handlers.
      %% We can only stop these listeners here because we can't get the list of
      %% currently started http listener via app-env during the hot upgrade.
      {apply,{minirest,stop_http,['http:management']}},
      {apply,{minirest,stop_http,['https:management']}},
      {restart_application, emqx_management}
    ]},
   {<<".*">>, []}
 ],
 [ {<<"4\\.3\\.[0-9]+">>,
    [ {apply,{minirest,stop_http,['http:management']}},
      {apply,{minirest,stop_http,['https:management']}},
      {restart_application, emqx_management}
    ]},
   {<<".*">>, []}
 ]
=======
  [{<<".*">>,
    [{apply,{minirest,stop_http,['http:management']}},
     {apply,{minirest,stop_http,['https:management']}},
     {restart_application, emqx_management}]}],
  [{<<".*">>,
    [{apply,{minirest,stop_http,['http:management']}},
     {apply,{minirest,stop_http,['https:management']}},
     {restart_application, emqx_management}]}]
>>>>>>> 56775bee
}.<|MERGE_RESOLUTION|>--- conflicted
+++ resolved
@@ -1,31 +1,14 @@
 %% -*- mode: erlang -*-
 {VSN,
-<<<<<<< HEAD
- [ {<<"4\\.3\\.[0-9]+">>,
-    [ %% Stop the http listener to load the latest http handlers.
-      %% We can only stop these listeners here because we can't get the list of
-      %% currently started http listener via app-env during the hot upgrade.
-      {apply,{minirest,stop_http,['http:management']}},
-      {apply,{minirest,stop_http,['https:management']}},
-      {restart_application, emqx_management}
-    ]},
-   {<<".*">>, []}
- ],
- [ {<<"4\\.3\\.[0-9]+">>,
-    [ {apply,{minirest,stop_http,['http:management']}},
-      {apply,{minirest,stop_http,['https:management']}},
-      {restart_application, emqx_management}
-    ]},
-   {<<".*">>, []}
- ]
-=======
   [{<<".*">>,
-    [{apply,{minirest,stop_http,['http:management']}},
+    [%% Stop the http listener to load the latest http handlers.
+     %% We can only stop these listeners here because we can't get the list of
+     %% currently started http listener via app-env during the hot upgrade.
+     {apply,{minirest,stop_http,['http:management']}},
      {apply,{minirest,stop_http,['https:management']}},
      {restart_application, emqx_management}]}],
   [{<<".*">>,
     [{apply,{minirest,stop_http,['http:management']}},
      {apply,{minirest,stop_http,['https:management']}},
      {restart_application, emqx_management}]}]
->>>>>>> 56775bee
 }.