%%--------------------------------------------------------------------
%% Copyright (c) 2020-2021 EMQ Technologies Co., Ltd. All Rights Reserved.
%%
%% Licensed under the Apache License, Version 2.0 (the "License");
%% you may not use this file except in compliance with the License.
%% You may obtain a copy of the License at
%%
%%     http://www.apache.org/licenses/LICENSE-2.0
%%
%% Unless required by applicable law or agreed to in writing, software
%% distributed under the License is distributed on an "AS IS" BASIS,
%% WITHOUT WARRANTIES OR CONDITIONS OF ANY KIND, either express or implied.
%% See the License for the specific language governing permissions and
%% limitations under the License.
%%--------------------------------------------------------------------

-module(emqx_mgmt_api_configs).

-behaviour(minirest_api).

-export([api_spec/0]).

-export([ config/2
        , config_reset/2
        ]).

-define(PARAM_CONF_PATH, [#{
    name => conf_path,
    in => query,
    description => <<"The config path separated by '.' character">>,
    required => false,
    schema => #{type => string, default => <<".">>}
}]).

-define(TEXT_BODY(DESCR, SCHEMA), #{
    description => list_to_binary(DESCR),
    content => #{
        <<"text/plain">> => #{
            schema => SCHEMA
        }
    }
}).

-define(PREFIX, "/configs").
-define(PREFIX_RESET, "/configs_reset").

-define(MAX_DEPTH, 1).

-define(ERR_MSG(MSG), list_to_binary(io_lib:format("~p", [MSG]))).

-define(CORE_CONFS, [node, log, alarm, zones, cluster, rpc, broker, sysmon,
    emqx_dashboard, emqx_management]).

api_spec() ->
    {config_apis() ++ [config_reset_api()], []}.

config_apis() ->
    [config_api(ConfPath, Schema) || {ConfPath, Schema} <-
<<<<<<< HEAD
     get_conf_schema(emqx:get_config([]), ?MAX_DEPTH)].
=======
     get_conf_schema(emqx_config:get([]), ?MAX_DEPTH), is_core_conf(ConfPath)].
>>>>>>> 5f6bcd1e

config_api(ConfPath, Schema) ->
    Path = path_join(ConfPath),
    Descr = fun(Str) ->
        list_to_binary([Str, " ", path_join(ConfPath, ".")])
    end,
    Metadata = #{
        get => #{
            description => Descr("Get configs for"),
            responses => #{
                <<"200">> => ?TEXT_BODY("Get configs successfully", Schema),
                <<"404">> => emqx_mgmt_util:response_error_schema(
                    <<"Config not found">>, ['NOT_FOUND'])
            }
        },
        put => #{
            description => Descr("Update configs for"),
            'requestBody' => ?TEXT_BODY("The format of the request body is depend on the 'conf_path' parameter in the query string", Schema),
            responses => #{
                <<"200">> => ?TEXT_BODY("Update configs successfully", Schema),
                <<"400">> => emqx_mgmt_util:response_error_schema(
                    <<"Update configs failed">>, ['UPDATE_FAILED'])
            }
        }
    },
    {?PREFIX ++ "/" ++ Path, Metadata, config}.

config_reset_api() ->
    Metadata = #{
        post => #{
            description => <<"Reset the config entry specified by the query string parameter `conf_path`.<br/>
- For a config entry that has default value, this resets it to the default value;
- For a config entry that has no default value, an error 400 will be returned">>,
            parameters => ?PARAM_CONF_PATH,
            responses => #{
                %% We only return "200" rather than the new configs that has been changed, as
                %% the schema of the changed configs is depends on the request parameter
                %% `conf_path`, it cannot be defined here.
                <<"200">> => emqx_mgmt_util:response_schema(<<"Reset configs successfully">>),
                <<"400">> => emqx_mgmt_util:response_error_schema(
                    <<"It's not able to reset the config">>, ['INVALID_OPERATION'])
            }
        }
    },
    {?PREFIX_RESET, Metadata, config_reset}.

%%%==============================================================================================
%% parameters trans
config(get, Req) ->
    Path = conf_path(Req),
    case emqx_map_lib:deep_find(Path, get_full_config()) of
        {ok, Conf} ->
            {200, Conf};
        {not_found, _, _} ->
            {404, #{code => 'NOT_FOUND', message => <<"Config cannot found">>}}
    end;

config(put, Req) ->
    Path = conf_path(Req),
    {ok, #{raw_config := RawConf}} = emqx:update_config(Path, http_body(Req),
        #{rawconf_with_defaults => true}),
    {200, emqx_map_lib:deep_get(Path, emqx_map_lib:jsonable_map(RawConf))}.

config_reset(post, Req) ->
    %% reset the config specified by the query string param 'conf_path'
    Path = conf_path_reset(Req) ++ conf_path_from_querystr(Req),
    case emqx:reset_config(Path, #{}) of
        {ok, _} -> {200};
        {error, Reason} ->
            {400, ?ERR_MSG(Reason)}
    end.

get_full_config() ->
    emqx_map_lib:jsonable_map(
        emqx_config:fill_defaults(emqx:get_raw_config([]))).

conf_path_from_querystr(Req) ->
    case proplists:get_value(<<"conf_path">>, cowboy_req:parse_qs(Req)) of
        undefined -> [];
        Path -> string:lexemes(Path, ". ")
    end.

conf_path(Req) ->
    <<"/api/v5", ?PREFIX, Path/binary>> = cowboy_req:path(Req),
    string:lexemes(Path, "/ ").

conf_path_reset(Req) ->
    <<"/api/v5", ?PREFIX_RESET, Path/binary>> = cowboy_req:path(Req),
    string:lexemes(Path, "/ ").

http_body(Req) ->
    {ok, Body, _} = cowboy_req:read_body(Req),
    try jsx:decode(Body, [{return_maps, true}])
    catch error:badarg -> Body
    end.

get_conf_schema(Conf, MaxDepth) ->
    get_conf_schema([], maps:to_list(Conf), [], MaxDepth).

get_conf_schema(_BasePath, [], Result, _MaxDepth) ->
    Result;
get_conf_schema(BasePath, [{Key, Conf} | Confs], Result, MaxDepth) ->
    Path = BasePath ++ [Key],
    Depth = length(Path),
    Result1 = case is_map(Conf) of
        true when Depth < MaxDepth ->
            get_conf_schema(Path, maps:to_list(Conf), Result, MaxDepth);
        true when Depth >= MaxDepth -> Result;
        false -> Result
    end,
    get_conf_schema(BasePath, Confs, [{Path, gen_schema(Conf)} | Result1], MaxDepth).

%% TODO: generate from hocon schema
gen_schema(Conf) when is_boolean(Conf) ->
    #{type => boolean};
gen_schema(Conf) when is_binary(Conf); is_atom(Conf) ->
    #{type => string};
gen_schema(Conf) when is_number(Conf) ->
    #{type => number};
gen_schema(Conf) when is_list(Conf) ->
    #{type => array, items => case Conf of
            [] -> #{}; %% don't know the type
            _ -> gen_schema(hd(Conf))
        end};
gen_schema(Conf) when is_map(Conf) ->
    #{type => object, properties =>
        maps:map(fun(_K, V) -> gen_schema(V) end, Conf)};
gen_schema(_Conf) ->
    %% the conf is not of JSON supported type, it may have been converted
    %% by the hocon schema
    #{type => string}.

path_join(Path) ->
    path_join(Path, "/").

path_join([P], _Sp) -> str(P);
path_join([P | Path], Sp) ->
    str(P) ++ Sp ++ path_join(Path, Sp).

is_core_conf(Path) ->
    lists:member(hd(Path), ?CORE_CONFS).

str(S) when is_list(S) -> S;
str(S) when is_binary(S) -> binary_to_list(S);
str(S) when is_atom(S) -> atom_to_list(S).<|MERGE_RESOLUTION|>--- conflicted
+++ resolved
@@ -56,11 +56,7 @@
 
 config_apis() ->
     [config_api(ConfPath, Schema) || {ConfPath, Schema} <-
-<<<<<<< HEAD
-     get_conf_schema(emqx:get_config([]), ?MAX_DEPTH)].
-=======
-     get_conf_schema(emqx_config:get([]), ?MAX_DEPTH), is_core_conf(ConfPath)].
->>>>>>> 5f6bcd1e
+     get_conf_schema(emqx:get_config([]), ?MAX_DEPTH), is_core_conf(ConfPath)].
 
 config_api(ConfPath, Schema) ->
     Path = path_join(ConfPath),
