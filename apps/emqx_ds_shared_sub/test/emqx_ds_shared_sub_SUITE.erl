%%--------------------------------------------------------------------
%% Copyright (c) 2024 EMQ Technologies Co., Ltd. All Rights Reserved.
%%--------------------------------------------------------------------

-module(emqx_ds_shared_sub_SUITE).

-compile(export_all).
-compile(nowarn_export_all).

-include_lib("eunit/include/eunit.hrl").
-include_lib("common_test/include/ct.hrl").

-include_lib("emqx/include/asserts.hrl").

all() ->
    emqx_common_test_helpers:all(?MODULE).

init_per_suite(Config) ->
    Apps = emqx_cth_suite:start(
        [
            {emqx_conf, #{
<<<<<<< HEAD
                config =>
                    "\n durable_sessions {"
                    "\n     enable = true"
                    "\n     renew_streams_interval = 100ms"
                    "\n }"
                    "\n durable_storage.messages {"
                    "\n     backend = builtin_raft"
                    "\n }"
                    "\n durable_storage.queues = {"
                    "\n     backend = builtin_raft"
                    "\n     local_write_buffer.flush_interval = 10ms"
                    "\n }"
=======
                config => #{
                    <<"rpc">> => #{
                        <<"port_discovery">> => <<"manual">>
                    },
                    <<"durable_sessions">> => #{
                        <<"enable">> => true,
                        <<"renew_streams_interval">> => "100ms",
                        <<"idle_poll_interval">> => "1s"
                    },
                    <<"durable_storage">> => #{
                        <<"messages">> => #{
                            <<"backend">> => <<"builtin_raft">>
                        },
                        <<"queues">> => #{
                            <<"backend">> => <<"builtin_raft">>,
                            <<"local_write_buffer">> => #{
                                <<"flush_interval">> => <<"10ms">>
                            }
                        }
                    }
                }
>>>>>>> 6914b508
            }},
            emqx,
            {emqx_ds_shared_sub, #{
                config => "durable_queues { enable = true }"
            }}
        ],
        #{work_dir => ?config(priv_dir, Config)}
    ),
    [{apps, Apps} | Config].

end_per_suite(Config) ->
    ok = emqx_cth_suite:stop(?config(apps, Config)),
    ok.

init_per_testcase(_TC, Config) ->
    ok = snabbkaffe:start_trace(),
    Config.

end_per_testcase(_TC, _Config) ->
    ok = snabbkaffe:stop(),
    ok = terminate_leaders(),
    ok.

t_lease_initial(_Config) ->
    ConnShared = emqtt_connect_sub(<<"client_shared">>),
    {ok, _, _} = emqtt:subscribe(ConnShared, <<"$share/gr1/topic1/#">>, 1),

    ConnPub = emqtt_connect_pub(<<"client_pub">>),

    {ok, _} = emqtt:publish(ConnPub, <<"topic1/1">>, <<"hello1">>, 1),
    ct:sleep(2_000),
    {ok, _} = emqtt:publish(ConnPub, <<"topic1/2">>, <<"hello2">>, 1),

    ?assertReceive({publish, #{payload := <<"hello1">>}}, 10_000),
    ?assertReceive({publish, #{payload := <<"hello2">>}}, 10_000),

    ok = emqtt:disconnect(ConnShared),
    ok = emqtt:disconnect(ConnPub).

t_two_clients(_Config) ->
    ConnShared1 = emqtt_connect_sub(<<"client_shared1">>),
    {ok, _, _} = emqtt:subscribe(ConnShared1, <<"$share/gr4/topic4/#">>, 1),

    ConnShared2 = emqtt_connect_sub(<<"client_shared2">>),
    {ok, _, _} = emqtt:subscribe(ConnShared2, <<"$share/gr4/topic4/#">>, 1),

    ConnPub = emqtt_connect_pub(<<"client_pub">>),

    {ok, _} = emqtt:publish(ConnPub, <<"topic4/1">>, <<"hello1">>, 1),
    {ok, _} = emqtt:publish(ConnPub, <<"topic4/2">>, <<"hello2">>, 1),
    ct:sleep(2_000),
    {ok, _} = emqtt:publish(ConnPub, <<"topic4/1">>, <<"hello3">>, 1),
    {ok, _} = emqtt:publish(ConnPub, <<"topic4/2">>, <<"hello4">>, 1),

    ?assertReceive({publish, #{payload := <<"hello1">>}}, 10_000),
    ?assertReceive({publish, #{payload := <<"hello2">>}}, 10_000),
    ?assertReceive({publish, #{payload := <<"hello3">>}}, 10_000),
    ?assertReceive({publish, #{payload := <<"hello4">>}}, 10_000),

    ok = emqtt:disconnect(ConnShared1),
    ok = emqtt:disconnect(ConnShared2),
    ok = emqtt:disconnect(ConnPub).

t_client_loss(_Config) ->
    process_flag(trap_exit, true),

    ConnShared1 = emqtt_connect_sub(<<"client_shared1">>),
    {ok, _, _} = emqtt:subscribe(ConnShared1, <<"$share/gr5/topic5/#">>, 1),

    ConnShared2 = emqtt_connect_sub(<<"client_shared2">>),
    {ok, _, _} = emqtt:subscribe(ConnShared2, <<"$share/gr5/topic5/#">>, 1),

    ConnPub = emqtt_connect_pub(<<"client_pub">>),

    {ok, _} = emqtt:publish(ConnPub, <<"topic5/1">>, <<"hello1">>, 1),
    {ok, _} = emqtt:publish(ConnPub, <<"topic5/2">>, <<"hello2">>, 1),

    exit(ConnShared1, kill),

    {ok, _} = emqtt:publish(ConnPub, <<"topic5/1">>, <<"hello3">>, 1),
    {ok, _} = emqtt:publish(ConnPub, <<"topic5/2">>, <<"hello4">>, 1),

    ?assertReceive({publish, #{payload := <<"hello3">>}}, 10_000),
    ?assertReceive({publish, #{payload := <<"hello4">>}}, 10_000),

    ok = emqtt:disconnect(ConnShared2),
    ok = emqtt:disconnect(ConnPub).

t_stream_revoke(_Config) ->
    process_flag(trap_exit, true),

    ConnShared1 = emqtt_connect_sub(<<"client_shared1">>),
    {ok, _, _} = emqtt:subscribe(ConnShared1, <<"$share/gr6/topic6/#">>, 1),

    ConnPub = emqtt_connect_pub(<<"client_pub">>),

    {ok, _} = emqtt:publish(ConnPub, <<"topic6/1">>, <<"hello1">>, 1),
    {ok, _} = emqtt:publish(ConnPub, <<"topic6/2">>, <<"hello2">>, 1),

    ?assertReceive({publish, #{payload := <<"hello1">>}}, 10_000),
    ?assertReceive({publish, #{payload := <<"hello2">>}}, 10_000),

    ConnShared2 = emqtt_connect_sub(<<"client_shared2">>),

    ?assertWaitEvent(
        {ok, _, _} = emqtt:subscribe(ConnShared2, <<"$share/gr6/topic6/#">>, 1),
        #{
            ?snk_kind := shared_sub_group_sm_leader_update_streams,
            stream_progresses := [_ | _],
            id := <<"client_shared2">>
        },
        5_000
    ),

    {ok, _} = emqtt:publish(ConnPub, <<"topic6/1">>, <<"hello3">>, 1),
    {ok, _} = emqtt:publish(ConnPub, <<"topic6/2">>, <<"hello4">>, 1),

    ?assertReceive({publish, #{payload := <<"hello3">>}}, 10_000),
    ?assertReceive({publish, #{payload := <<"hello4">>}}, 10_000),

    ok = emqtt:disconnect(ConnShared1),
    ok = emqtt:disconnect(ConnShared2),
    ok = emqtt:disconnect(ConnPub).

t_graceful_disconnect(_Config) ->
    ConnShared1 = emqtt_connect_sub(<<"client_shared1">>),
    {ok, _, _} = emqtt:subscribe(ConnShared1, <<"$share/gr4/topic7/#">>, 1),

    ConnShared2 = emqtt_connect_sub(<<"client_shared2">>),
    {ok, _, _} = emqtt:subscribe(ConnShared2, <<"$share/gr4/topic7/#">>, 1),

    ConnPub = emqtt_connect_pub(<<"client_pub">>),

    {ok, _} = emqtt:publish(ConnPub, <<"topic7/1">>, <<"hello1">>, 1),
    {ok, _} = emqtt:publish(ConnPub, <<"topic7/2">>, <<"hello2">>, 1),

    ?assertReceive({publish, #{payload := <<"hello1">>}}, 2_000),
    ?assertReceive({publish, #{payload := <<"hello2">>}}, 2_000),

    ?assertWaitEvent(
        ok = emqtt:disconnect(ConnShared1),
        #{?snk_kind := shared_sub_leader_disconnect_agent},
        1_000
    ),

    {ok, _} = emqtt:publish(ConnPub, <<"topic7/1">>, <<"hello3">>, 1),
    {ok, _} = emqtt:publish(ConnPub, <<"topic7/2">>, <<"hello4">>, 1),

    %% Since the disconnect is graceful, the streams should rebalance quickly,
    %% before the timeout.
    ?assertReceive({publish, #{payload := <<"hello3">>}}, 2_000),
    ?assertReceive({publish, #{payload := <<"hello4">>}}, 2_000),

    ok = emqtt:disconnect(ConnShared2),
    ok = emqtt:disconnect(ConnPub).

t_leader_state_preserved(_Config) ->
    ?check_trace(
        begin
            ConnShared1 = emqtt_connect_sub(<<"client1">>),
            {ok, _, _} = emqtt:subscribe(ConnShared1, <<"$share/lsp/topic42/#">>, 1),

            ConnShared2 = emqtt_connect_sub(<<"client2">>),
            {ok, _, _} = emqtt:subscribe(ConnShared2, <<"$share/lsp/topic42/#">>, 1),

            ConnPub = emqtt_connect_pub(<<"client_pub">>),

            {ok, _} = emqtt:publish(ConnPub, <<"topic42/1/2">>, <<"hello1">>, 1),
            {ok, _} = emqtt:publish(ConnPub, <<"topic42/3/4">>, <<"hello2">>, 1),
            ?assertReceive({publish, #{payload := <<"hello1">>}}, 2_000),
            ?assertReceive({publish, #{payload := <<"hello2">>}}, 2_000),

            ok = emqtt:disconnect(ConnShared1),
            ok = emqtt:disconnect(ConnShared2),

            %% Equivalent to node restart.
            ok = terminate_leaders(),
            ok = timer:sleep(1_000),

            {ok, _} = emqtt:publish(ConnPub, <<"topic42/1/2">>, <<"hello3">>, 1),
            {ok, _} = emqtt:publish(ConnPub, <<"topic42/3/4">>, <<"hello4">>, 1),

            ConnShared3 = emqtt_connect_sub(<<"client3">>),
            {ok, _, _} = emqtt:subscribe(ConnShared3, <<"$share/lsp/topic42/#">>, 1),

            ?assertReceive({publish, #{payload := <<"hello3">>}}, 2_000),
            ?assertReceive({publish, #{payload := <<"hello4">>}}, 2_000),

            ok = emqtt:disconnect(ConnShared3),
            ok = emqtt:disconnect(ConnPub)
        end,
        []
    ).

t_intensive_reassign(_Config) ->
    ConnPub = emqtt_connect_pub(<<"client_pub">>),

    ConnShared1 = emqtt_connect_sub(<<"client_shared1">>),
    {ok, _, _} = emqtt:subscribe(ConnShared1, <<"$share/gr8/topic8/#">>, 1),

    ct:sleep(1000),

    NPubs = 10_000,

    Topics = [<<"topic8/1">>, <<"topic8/2">>, <<"topic8/3">>],
    ok = publish_n(ConnPub, Topics, 1, NPubs),

    Self = self(),
    _ = spawn_link(fun() ->
        ok = publish_n(ConnPub, Topics, NPubs + 1, 2 * NPubs),
        Self ! publish_done
    end),

    ConnShared2 = emqtt_connect_sub(<<"client_shared2">>),
    ConnShared3 = emqtt_connect_sub(<<"client_shared3">>),
    {ok, _, _} = emqtt:subscribe(ConnShared2, <<"$share/gr8/topic8/#">>, 1),
    {ok, _, _} = emqtt:subscribe(ConnShared3, <<"$share/gr8/topic8/#">>, 1),

    receive
        publish_done -> ok
    end,

    Pubs = drain_publishes(),

    ClientByBid = fun(Pid) ->
        case Pid of
            ConnShared1 -> <<"client_shared1">>;
            ConnShared2 -> <<"client_shared2">>;
            ConnShared3 -> <<"client_shared3">>
        end
    end,

    {Missing, Duplicate} = verify_received_pubs(Pubs, 2 * NPubs, ClientByBid),

    ?assertEqual([], Missing),
    ?assertEqual([], Duplicate),

    ok = emqtt:disconnect(ConnShared1),
    ok = emqtt:disconnect(ConnShared2),
    ok = emqtt:disconnect(ConnShared3),
    ok = emqtt:disconnect(ConnPub).

t_unsubscribe(_Config) ->
    ConnPub = emqtt_connect_pub(<<"client_pub">>),

    ConnShared1 = emqtt_connect_sub(<<"client_shared1">>),
    {ok, _, _} = emqtt:subscribe(ConnShared1, <<"$share/gr9/topic9/#">>, 1),

    ct:sleep(1000),

    NPubs = 10_000,

    Topics = [<<"topic9/1">>, <<"topic9/2">>, <<"topic9/3">>],
    ok = publish_n(ConnPub, Topics, 1, NPubs),

    Self = self(),
    _ = spawn_link(fun() ->
        ok = publish_n(ConnPub, Topics, NPubs + 1, 2 * NPubs),
        Self ! publish_done
    end),

    ConnShared2 = emqtt_connect_sub(<<"client_shared2">>),
    {ok, _, _} = emqtt:subscribe(ConnShared2, <<"$share/gr9/topic9/#">>, 1),
    {ok, _, _} = emqtt:unsubscribe(ConnShared1, <<"$share/gr9/topic9/#">>),

    receive
        publish_done -> ok
    end,

    Pubs = drain_publishes(),

    ClientByBid = fun(Pid) ->
        case Pid of
            ConnShared1 -> <<"client_shared1">>;
            ConnShared2 -> <<"client_shared2">>
        end
    end,

    {Missing, Duplicate} = verify_received_pubs(Pubs, 2 * NPubs, ClientByBid),

    ?assertEqual([], Missing),
    ?assertEqual([], Duplicate),

    ok = emqtt:disconnect(ConnShared1),
    ok = emqtt:disconnect(ConnShared2),
    ok = emqtt:disconnect(ConnPub).

t_quick_resubscribe(_Config) ->
    ConnPub = emqtt_connect_pub(<<"client_pub">>),

    ConnShared1 = emqtt_connect_sub(<<"client_shared1">>),
    {ok, _, _} = emqtt:subscribe(ConnShared1, <<"$share/gr10/topic10/#">>, 1),

    ct:sleep(1000),

    NPubs = 10_000,

    Topics = [<<"topic10/1">>, <<"topic10/2">>, <<"topic10/3">>],
    ok = publish_n(ConnPub, Topics, 1, NPubs),

    Self = self(),
    _ = spawn_link(fun() ->
        ok = publish_n(ConnPub, Topics, NPubs + 1, 2 * NPubs),
        Self ! publish_done
    end),

    ConnShared2 = emqtt_connect_sub(<<"client_shared2">>),
    {ok, _, _} = emqtt:subscribe(ConnShared2, <<"$share/gr10/topic10/#">>, 1),
    ok = lists:foreach(
        fun(_) ->
            {ok, _, _} = emqtt:unsubscribe(ConnShared1, <<"$share/gr10/topic10/#">>),
            {ok, _, _} = emqtt:subscribe(ConnShared1, <<"$share/gr10/topic10/#">>, 1),
            ct:sleep(5)
        end,
        lists:seq(1, 10)
    ),

    receive
        publish_done -> ok
    end,

    Pubs = drain_publishes(),

    ClientByBid = fun(Pid) ->
        case Pid of
            ConnShared1 -> <<"client_shared1">>;
            ConnShared2 -> <<"client_shared2">>
        end
    end,

    {Missing, Duplicate} = verify_received_pubs(Pubs, 2 * NPubs, ClientByBid),

    ?assertEqual([], Missing),
    ?assertEqual([], Duplicate),

    ok = emqtt:disconnect(ConnShared1),
    ok = emqtt:disconnect(ConnShared2),
    ok = emqtt:disconnect(ConnPub).

t_disconnect_no_double_replay1(_Config) ->
    ConnPub = emqtt_connect_pub(<<"client_pub">>),

    ConnShared1 = emqtt_connect_sub(<<"client_shared1">>),
    {ok, _, _} = emqtt:subscribe(ConnShared1, <<"$share/gr11/topic11/#">>, 1),

    ConnShared2 = emqtt_connect_sub(<<"client_shared2">>),
    {ok, _, _} = emqtt:subscribe(ConnShared2, <<"$share/gr11/topic11/#">>, 1),

    ct:sleep(1000),

    NPubs = 10_000,

    Topics = [<<"topic11/1">>, <<"topic11/2">>, <<"topic11/3">>],
    ok = publish_n(ConnPub, Topics, 1, NPubs),

    Self = self(),
    _ = spawn_link(fun() ->
        ok = publish_n(ConnPub, Topics, NPubs + 1, 2 * NPubs),
        Self ! publish_done
    end),

    ok = emqtt:disconnect(ConnShared2),

    receive
        publish_done -> ok
    end,

    Pubs = drain_publishes(),

    ClientByBid = fun(Pid) ->
        case Pid of
            ConnShared1 -> <<"client_shared1">>;
            ConnShared2 -> <<"client_shared2">>
        end
    end,

    {Missing, _Duplicate} = verify_received_pubs(Pubs, 2 * NPubs, ClientByBid),

    ?assertEqual([], Missing),

    %% We cannnot garantee that the message are not duplicated until we are able
    %% to send progress of a partially replayed stream range to the leader.
    % ?assertEqual([], Duplicate),

    ok = emqtt:disconnect(ConnShared1),
    ok = emqtt:disconnect(ConnPub).

t_disconnect_no_double_replay2(_Config) ->
    ConnPub = emqtt_connect_pub(<<"client_pub">>),

    ConnShared1 = emqtt_connect_sub(<<"client_shared1">>, [{auto_ack, false}]),
    {ok, _, _} = emqtt:subscribe(ConnShared1, <<"$share/gr12/topic12/#">>, 1),

    ct:sleep(1000),

    ok = publish_n(ConnPub, [<<"topic12/1">>], 1, 20),

    receive
        {publish, #{payload := <<"1">>, packet_id := PacketId1}} ->
            ok = emqtt:puback(ConnShared1, PacketId1)
    after 5000 ->
        ct:fail("No publish received")
    end,

    ok = emqtt:disconnect(ConnShared1),

    ConnShared12 = emqtt_connect_sub(<<"client_shared12">>),
    {ok, _, _} = emqtt:subscribe(ConnShared12, <<"$share/gr12/topic12/#">>, 1),

    %% We cannnot garantee that the message is not duplicated until we are able
    %% to send progress of a partially replayed stream range to the leader.
    % ?assertNotReceive(
    %     {publish, #{payload := <<"1">>}},
    %     3000
    % ),

    ok = emqtt:disconnect(ConnShared12),
    ok = emqtt:disconnect(ConnPub).

t_lease_reconnect(_Config) ->
    ConnPub = emqtt_connect_pub(<<"client_pub">>),

    ConnShared = emqtt_connect_sub(<<"client_shared">>),

    %% Simulate unability to find leader.
    ok = emqx_ds_shared_sub_leader_store:close(),

    ?assertWaitEvent(
        {ok, _, _} = emqtt:subscribe(ConnShared, <<"$share/gr2/topic2/#">>, 1),
        #{?snk_kind := group_sm_find_leader_timeout},
        5_000
    ),

    %% Agent should retry after some time and find the leader.
    ?assertWaitEvent(
        ok = emqx_ds_shared_sub_leader_store:open(),
        #{?snk_kind := leader_lease_streams},
        5_000
    ),

    {ok, _} = emqtt:publish(ConnPub, <<"topic2/2">>, <<"hello2">>, 1),

    ?assertReceive({publish, #{payload := <<"hello2">>}}, 10_000),

    ok = emqtt:disconnect(ConnShared),
    ok = emqtt:disconnect(ConnPub).

t_renew_lease_timeout(_Config) ->
    ConnShared = emqtt_connect_sub(<<"client_shared">>),

    ?assertWaitEvent(
        {ok, _, _} = emqtt:subscribe(ConnShared, <<"$share/gr3/topic3/#">>, 1),
        #{?snk_kind := leader_lease_streams},
        5_000
    ),

    ?check_trace(
        ?wait_async_action(
            ok = terminate_leaders(),
            #{?snk_kind := leader_lease_streams},
            10_000
        ),
        fun(Trace) ->
            ?strict_causality(
                #{?snk_kind := renew_lease_timeout},
                #{?snk_kind := leader_lease_streams},
                Trace
            )
        end
    ),

    ok = emqtt:disconnect(ConnShared).

%%--------------------------------------------------------------------
%% Helper functions
%%--------------------------------------------------------------------

emqtt_connect_sub(ClientId) ->
    emqtt_connect_sub(ClientId, []).

emqtt_connect_sub(ClientId, Options) ->
    {ok, C} = emqtt:start_link(
        [
            {clientid, ClientId},
            {clean_start, true},
            {proto_ver, v5},
            {properties, #{'Session-Expiry-Interval' => 7_200}}
        ] ++ Options
    ),
    {ok, _} = emqtt:connect(C),
    C.

emqtt_connect_pub(ClientId) ->
    {ok, C} = emqtt:start_link([
        {clientid, ClientId},
        {clean_start, true},
        {proto_ver, v5}
    ]),
    {ok, _} = emqtt:connect(C),
    C.

terminate_leaders() ->
    ok = supervisor:terminate_child(emqx_ds_shared_sub_sup, emqx_ds_shared_sub_registry),
    {ok, _} = supervisor:restart_child(emqx_ds_shared_sub_sup, emqx_ds_shared_sub_registry),
    ok.

publish_n(_Conn, _Topics, From, To) when From > To ->
    ok;
publish_n(Conn, [Topic | RestTopics], From, To) ->
    {ok, _} = emqtt:publish(Conn, Topic, integer_to_binary(From), 1),
    publish_n(Conn, RestTopics ++ [Topic], From + 1, To).

drain_publishes() ->
    drain_publishes([]).

drain_publishes(Acc) ->
    receive
        {publish, Msg} ->
            drain_publishes([Msg | Acc])
    after 5_000 ->
        lists:reverse(Acc)
    end.

verify_received_pubs(Pubs, NPubs, ClientByBid) ->
    Messages = lists:foldl(
        fun(#{payload := Payload, client_pid := Pid}, Acc) ->
            maps:update_with(
                binary_to_integer(Payload),
                fun(Clients) ->
                    [ClientByBid(Pid) | Clients]
                end,
                [ClientByBid(Pid)],
                Acc
            )
        end,
        #{},
        Pubs
    ),

    Missing = lists:filter(
        fun(N) -> not maps:is_key(N, Messages) end,
        lists:seq(1, NPubs)
    ),
    Duplicate = lists:filtermap(
        fun(N) ->
            case Messages of
                #{N := [_]} -> false;
                #{N := [_ | _] = Clients} -> {true, {N, Clients}};
                _ -> false
            end
        end,
        lists:seq(1, NPubs)
    ),

    {Missing, Duplicate}.<|MERGE_RESOLUTION|>--- conflicted
+++ resolved
@@ -19,20 +19,6 @@
     Apps = emqx_cth_suite:start(
         [
             {emqx_conf, #{
-<<<<<<< HEAD
-                config =>
-                    "\n durable_sessions {"
-                    "\n     enable = true"
-                    "\n     renew_streams_interval = 100ms"
-                    "\n }"
-                    "\n durable_storage.messages {"
-                    "\n     backend = builtin_raft"
-                    "\n }"
-                    "\n durable_storage.queues = {"
-                    "\n     backend = builtin_raft"
-                    "\n     local_write_buffer.flush_interval = 10ms"
-                    "\n }"
-=======
                 config => #{
                     <<"rpc">> => #{
                         <<"port_discovery">> => <<"manual">>
@@ -54,7 +40,6 @@
                         }
                     }
                 }
->>>>>>> 6914b508
             }},
             emqx,
             {emqx_ds_shared_sub, #{
