%% -*- mode: erlang -*-
%% Unless you know what you are doing, DO NOT edit manually!!
{VSN,
<<<<<<< HEAD
  [{"4.3.10",
=======
  [{"4.3.11",[{load_module,emqx_exproto_conn,brutal_purge,soft_purge,[]}]},
   {"4.3.10",
>>>>>>> 8b7726df
    [{load_module,emqx_exproto_conn,brutal_purge,soft_purge,[]},
     {load_module,emqx_exproto_channel,brutal_purge,soft_purge,[]}]},
   {"4.3.9",
    [{load_module,emqx_exproto_conn,brutal_purge,soft_purge,[]},
     {load_module,emqx_exproto_channel,brutal_purge,soft_purge,[]},
     {load_module,emqx_exproto_gcli,brutal_purge,soft_purge,[]}]},
   {<<"4\\.3\\.[2-8]">>,
    [{load_module,emqx_exproto_gcli,brutal_purge,soft_purge,[]},
     {load_module,emqx_exproto_conn,brutal_purge,soft_purge,[]},
     {load_module,emqx_exproto_channel,brutal_purge,soft_purge,[]}]},
   {<<"4\\.3\\.[0-1]">>,
    [{load_module,emqx_exproto_gsvr,brutal_purge,soft_purge,[]},
     {load_module,emqx_exproto_gcli,brutal_purge,soft_purge,[]},
     {load_module,emqx_exproto_conn,brutal_purge,soft_purge,[]},
     {load_module,emqx_exproto_channel,brutal_purge,soft_purge,[]}]},
   {<<".*">>,[]}],
<<<<<<< HEAD
  [{"4.3.10",
=======
  [{"4.3.11",[{load_module,emqx_exproto_conn,brutal_purge,soft_purge,[]}]},
   {"4.3.10",
>>>>>>> 8b7726df
    [{load_module,emqx_exproto_conn,brutal_purge,soft_purge,[]},
     {load_module,emqx_exproto_channel,brutal_purge,soft_purge,[]}]},
   {"4.3.9",
    [{load_module,emqx_exproto_conn,brutal_purge,soft_purge,[]},
     {load_module,emqx_exproto_channel,brutal_purge,soft_purge,[]},
     {load_module,emqx_exproto_gcli,brutal_purge,soft_purge,[]}]},
   {<<"4\\.3\\.[2-8]">>,
    [{load_module,emqx_exproto_gcli,brutal_purge,soft_purge,[]},
     {load_module,emqx_exproto_conn,brutal_purge,soft_purge,[]},
     {load_module,emqx_exproto_channel,brutal_purge,soft_purge,[]}]},
   {<<"4\\.3\\.[0-1]">>,
    [{load_module,emqx_exproto_gsvr,brutal_purge,soft_purge,[]},
     {load_module,emqx_exproto_gcli,brutal_purge,soft_purge,[]},
     {load_module,emqx_exproto_conn,brutal_purge,soft_purge,[]},
     {load_module,emqx_exproto_channel,brutal_purge,soft_purge,[]}]},
   {<<".*">>,[]}]}.<|MERGE_RESOLUTION|>--- conflicted
+++ resolved
@@ -1,12 +1,8 @@
 %% -*- mode: erlang -*-
 %% Unless you know what you are doing, DO NOT edit manually!!
 {VSN,
-<<<<<<< HEAD
-  [{"4.3.10",
-=======
   [{"4.3.11",[{load_module,emqx_exproto_conn,brutal_purge,soft_purge,[]}]},
    {"4.3.10",
->>>>>>> 8b7726df
     [{load_module,emqx_exproto_conn,brutal_purge,soft_purge,[]},
      {load_module,emqx_exproto_channel,brutal_purge,soft_purge,[]}]},
    {"4.3.9",
@@ -23,12 +19,8 @@
      {load_module,emqx_exproto_conn,brutal_purge,soft_purge,[]},
      {load_module,emqx_exproto_channel,brutal_purge,soft_purge,[]}]},
    {<<".*">>,[]}],
-<<<<<<< HEAD
-  [{"4.3.10",
-=======
   [{"4.3.11",[{load_module,emqx_exproto_conn,brutal_purge,soft_purge,[]}]},
    {"4.3.10",
->>>>>>> 8b7726df
     [{load_module,emqx_exproto_conn,brutal_purge,soft_purge,[]},
      {load_module,emqx_exproto_channel,brutal_purge,soft_purge,[]}]},
    {"4.3.9",
