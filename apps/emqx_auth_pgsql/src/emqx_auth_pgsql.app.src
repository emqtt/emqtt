{application, emqx_auth_pgsql,
 [{description, "EMQ X Authentication/ACL with PostgreSQL"},
<<<<<<< HEAD
  {vsn, "4.4.1"}, % strict semver, bump manually!
=======
  {vsn, "4.3.2"}, % strict semver, bump manually!
>>>>>>> 6c12b5f2
  {modules, []},
  {registered, [emqx_auth_pgsql_sup]},
  {applications, [kernel,stdlib,epgsql,ecpool]},
  {mod, {emqx_auth_pgsql_app,[]}},
  {env, []},
  {licenses, ["Apache-2.0"]},
  {maintainers, ["EMQ X Team <contact@emqx.io>"]},
  {links, [{"Homepage", "https://emqx.io/"},
           {"Github", "https://github.com/emqx/emqx-auth-pgsql"}
          ]}
 ]}.<|MERGE_RESOLUTION|>--- conflicted
+++ resolved
@@ -1,10 +1,6 @@
 {application, emqx_auth_pgsql,
  [{description, "EMQ X Authentication/ACL with PostgreSQL"},
-<<<<<<< HEAD
-  {vsn, "4.4.1"}, % strict semver, bump manually!
-=======
-  {vsn, "4.3.2"}, % strict semver, bump manually!
->>>>>>> 6c12b5f2
+  {vsn, "4.4.2"}, % strict semver, bump manually!
   {modules, []},
   {registered, [emqx_auth_pgsql_sup]},
   {applications, [kernel,stdlib,epgsql,ecpool]},
