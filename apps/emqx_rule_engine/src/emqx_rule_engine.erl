--- conflicted
+++ resolved
@@ -331,26 +331,6 @@
             ok
     end.
 
-<<<<<<< HEAD
-update_resource(#{id := Id,
-                  config := Config,
-                  type := Type,
-                  description := Description,
-                  created_at := CreatedAt} = NewResource) ->
-    ok = refresh_resource(#resource{id = Id,
-                                    config = Config,
-                                    type = Type,
-                                    description = Description,
-                                    created_at = CreatedAt}),
-    create_resource(NewResource).
-=======
-%% @doc Ensure resource deleted. `resource_not_found` error is discarded.
--spec(ensure_resource_deleted(resource_id()) -> ok).
-ensure_resource_deleted(ResId) ->
-    _ = delete_resource(ResId),
-    ok.
->>>>>>> 903ce29c
-
 %%------------------------------------------------------------------------------
 %% Re-establish resources
 %%------------------------------------------------------------------------------
