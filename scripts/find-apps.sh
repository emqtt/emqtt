#!/usr/bin/env bash

set -euo pipefail

# ensure dir
cd -P -- "$(dirname -- "$0")/.."

help() {
    echo
    echo "-h|--help:        To display this usage info"
    echo "--ci:             Print apps in json format for github ci matrix"
}

MODE='list'
while [ "$#" -gt 0 ]; do
    case $1 in
        -h|--help)
            help
            exit 0
            ;;
        --ci)
            MODE='ci'
            shift 1
            ;;
        *)
            echo "unknown option $1"
            exit 1
            ;;
    esac
done

if [ "$(./scripts/get-distro.sh)" = 'windows' ]; then
    # Otherwise windows may resolve to find.exe
    FIND="/usr/bin/find"
else
    FIND='find'
fi

find_app() {
    local appdir="$1"
    "$FIND" "${appdir}" -mindepth 1 -maxdepth 1 -type d
}

APPS_ALL="$(find_app 'apps')"

if [ "$MODE" = 'list' ]; then
    echo "${APPS_ALL}"
    exit 0
fi

##################################################
###### now deal with the github action's matrix.
##################################################

format_app_entry() {
    local groups="$2"
    local group=0
    while [ "$groups" -gt $group ]; do
        if [ $group -gt 0 ]; then
            echo ", "
        fi
        group=$(( group + 1 ))
        ## prefix is for github actions (they don't like slash in variables)
        local prefix=${1//\//_}
        echo -n -e "$(
    cat <<END
        {"app": "${1}", "suitegroup": "${group}_${groups}", "profile": "${3}", "runner": "${4}", "prefix": "${prefix}"}
END
        )"
    done
}

<<<<<<< HEAD
describe_app() {
    app="$1"
    local runner="host"
    local profile
    if [ -f "${app}/docker-ct" ]; then
        runner="docker"
    fi
    case "${app}" in
        apps/*)
            if [[ -f "${app}/BSL.txt" ]]; then
              profile='emqx-enterprise'
            else
              profile='emqx'
            fi
            ;;
        *)
            echo "unknown app: $app"
            exit 1
            ;;
    esac
    if [[ "$app" == "apps/emqx" ]]; then
        suitegroups=5
    else
        suitegroups=1
    fi
    format_app_description "$app" "$suitegroups" "$profile" "$runner"
}

=======
>>>>>>> 5d516bfd
matrix() {
    local runner
    local profile
    local entries=()
    for app in ${APPS_ALL}; do
        if [ -f "${app}/docker-ct" ]; then
            runner="docker"
        else
            runner="host"
        fi
        case "${app}" in
            apps/emqx)
                entries+=("$(format_app_entry "$app" 5 emqx "$runner")")
                entries+=("$(format_app_entry "$app" 5 emqx-enterprise "$runner")")
                ;;
            apps/emqx_bridge)
                entries+=("$(format_app_entry "$app" 1 emqx "$runner")")
                entries+=("$(format_app_entry "$app" 1 emqx-enterprise "$runner")")
                ;;
            apps/emqx_connector)
                entries+=("$(format_app_entry "$app" 1 emqx "$runner")")
                entries+=("$(format_app_entry "$app" 1 emqx-enterprise "$runner")")
                ;;
            apps/emqx_dashboard)
                entries+=("$(format_app_entry "$app" 1 emqx "$runner")")
                entries+=("$(format_app_entry "$app" 1 emqx-enterprise "$runner")")
                ;;
            apps/*)
                if [[ -f "${app}/BSL.txt" ]]; then
                    profile='emqx-enterprise'
                else
                    profile='emqx'
                fi
                entries+=("$(format_app_entry "$app" 1 "$profile" "$runner")")
                ;;
            lib-ee/*)
                entries+=("$(format_app_entry "$app" 1 emqx-enterprise "$runner")")
                ;;
            *)
                echo "unknown app: $app"
                exit 1
                ;;
        esac
    done
    echo -n "[$(IFS=,; echo "${entries[*]}")]"
}

matrix<|MERGE_RESOLUTION|>--- conflicted
+++ resolved
@@ -70,37 +70,6 @@
     done
 }
 
-<<<<<<< HEAD
-describe_app() {
-    app="$1"
-    local runner="host"
-    local profile
-    if [ -f "${app}/docker-ct" ]; then
-        runner="docker"
-    fi
-    case "${app}" in
-        apps/*)
-            if [[ -f "${app}/BSL.txt" ]]; then
-              profile='emqx-enterprise'
-            else
-              profile='emqx'
-            fi
-            ;;
-        *)
-            echo "unknown app: $app"
-            exit 1
-            ;;
-    esac
-    if [[ "$app" == "apps/emqx" ]]; then
-        suitegroups=5
-    else
-        suitegroups=1
-    fi
-    format_app_description "$app" "$suitegroups" "$profile" "$runner"
-}
-
-=======
->>>>>>> 5d516bfd
 matrix() {
     local runner
     local profile
