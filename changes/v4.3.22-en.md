# v4.3.22

## Enhancements


- Make sure listener's `tls_versions` config value is one or more of `tlsv1`, `tlsv1.1`, `tlsv1.2`, `tlsv1.3` [#9260](https://github.com/emqx/emqx/pull/9260).

- Remove useless information from the dashboard listener failure log [#9260](https://github.com/emqx/emqx/pull/9260).

- We now trigger the `'message.acked'` hook after the CoAP gateway sends a message to the device and receives the ACK from the device [#9264](https://github.com/emqx/emqx/pull/9264).
  With this change, the CoAP gateway can be combined with the offline message caching function (in the
  emqx enterprise), so that CoAP devices are able to read the missed messages from the database when
  it is online again.

- Support to use placeholders like `${var}` in the HTTP `Headers` of rule-engine's Webhook actions [#9239](https://github.com/emqx/emqx/pull/9239).

- Asynchronously refresh the resources and rules during emqx boot-up [#9199](https://github.com/emqx/emqx/pull/9199).
  This is to avoid slowing down the boot if some resources spend long time establishing the connection.

- Add a warning log if the ACL check failed for subscription [#9124](https://github.com/emqx/emqx/pull/9124).
  This is to make the ACL deny logging for subscription behave the same as for publish.

- JWT ACL claim supports `all` action to imply the rules applie to both `pub` and `sub` [#9044](https://github.com/emqx/emqx/pull/9044).

- Added a log censor to avoid logging sensitive data [#9189](https://github.com/emqx/emqx/pull/9189).
  If the data to be logged is a map or key-value list which contains sensitive key words such as `password`, the value is obfuscated as `******`.

- Enhanced log security in ACL modules, sensitive data will be obscured [#9242](https://github.com/emqx/emqx/pull/9242).

- Add `management.bootstrap_apps_file` configuration to bulk import default app/secret when EMQX initializes the database [#9273](https://github.com/emqx/emqx/pull/9273).

- Added two new configs for deterministic order of authentication and ACL checks [#9283](https://github.com/emqx/emqx/pull/9283).
  The two new global config names are `auth_order` and `acl_order`.
  When multiple ACL or auth plugins (or modules) are enabled, without this config, the order (in which each backend is queried)
  is determined by the start/restart order of the plugin (or module).
  Meaning, if a plugin (or module) is restarted after initial boot, it may get ordered to the end of the list.
  With this config, you may set the order with a comma-speapated ACL or auth plugin names (or aliases).
  For example: `acl_order = jwt,http`, this will make sure `jwt` is always checked before `http`,
  meaning if JWT is not found (or no `acl` cliam) for a client, then the ACL check will fallback to use the HTTP backend.

- Added configurations to enable more `client.disconnected` events (and counter bumps) [#9267](https://github.com/emqx/emqx/pull/9267).
  Prior to this change, the `client.disconnected` event (and counter bump) is triggered when a client
  performs a 'normal' disconnect, or is 'kicked' by system admin, but NOT triggered when a
  stale connection had to be 'discarded' (for clean session) or 'takeovered' (for non-clean session) by new connection.
  Now it is possible to set configs `broker.client_disconnect_discarded` and `broker.client_disconnect_takeovered` to `on` to enable the event in these scenarios.

- For Rule-Engine resource creation failure, delay before the first retry [#9313](https://github.com/emqx/emqx/pull/9313).
  Prior to this change, the retry delay was added *after* the retry failure.

## Bug fixes

- Fix that after uploading a backup file with an non-ASCII filename, HTTP API `GET /data/export` fails with status code 500 [#9224](https://github.com/emqx/emqx/pull/9224).

- Improve the display of rule's 'Maximum Speed' counter to only reserve 2 decimal places [#9185](https://github.com/emqx/emqx/pull/9185).
  This is to avoid displaying floats like `0.30000000000000004` on the dashboard.

- Fix the issue that emqx prints too many error logs when connecting to mongodb but auth failed [#9184](https://github.com/emqx/emqx/pull/9184).

- Fix that after receiving publish in `idle mode` the emqx-sn gateway may panic [#9024](https://github.com/emqx/emqx/pull/9024).

- "Pause due to rate limit" log level demoted from warning to notice [#9134](https://github.com/emqx/emqx/pull/9134).

- Restore old `emqx_auth_jwt` module API, so the hook callback functions registered in older version will not be invalidated after hot-upgrade [#9144](https://github.com/emqx/emqx/pull/9144).

<<<<<<< HEAD
- Avoid crash logs in CoAP gateway when receiving liveness checking packets from Load Balancer [#9118](https://github.com/emqx/emqx/pull/9118).

- Fixed the response status code for the `/status` endpoint [#9210](https://github.com/emqx/emqx/pull/9210). 
  Before the fix, it always returned `200` even if the EMQX application was not running.  Now it returns `503` in that case.
=======
- Fixed the response status code for the `/status` endpoint [#9210](https://github.com/emqx/emqx/pull/9210).
  Before the fix, it always returned `200` even if the EMQX application was not running.  Now it returns `503` in that case.

- Fix message delivery related event encoding [#9226](https://github.com/emqx/emqx/pull/9226)
  For rule-engine's input events like `$events/message_delivered`, and `$events/message_dropped`,
  if the message was delivered to a shared-subscription, the encoding (to JSON) of the event will fail.
  Affected versions: `v4.3.21`, `v4.4.10`, `e4.3.16` and `e4.4.10`.

- Make sure Rule-Engine API supports Percent-encoding `rule_id` and `resource_id` in HTTP request path [#9190](https://github.com/emqx/emqx/pull/9190).
  Note that the `id` in `POST /api/v4/rules` should be literals (not encoded) when creating a `rule` or `resource`.
  See docs [Create Rule](https://www.emqx.io/docs/zh/v4.3/advanced/http-api.html#post-api-v4-rules) [Create Resource](https://www.emqx.io/docs/zh/v4.3/advanced/http-api.html#post-api-v4-resources).

- Calling 'DELETE /alarms/deactivated' now deletes deactived alarms on all nodes, including remote nodes, not just the local node [#9280](https://github.com/emqx/emqx/pull/9280).

- When republishing messages or bridge messages to other brokers, check the validity of the topic and make sure it does not have topic wildcards [#9291](https://github.com/emqx/emqx/pull/9291).

- Disable authorization for `api/v4/emqx_prometheus` endpoint on management api listener (default 8081) [#9294](https://github.com/emqx/emqx/pull/9294).
>>>>>>> 06bbb173
<|MERGE_RESOLUTION|>--- conflicted
+++ resolved
@@ -62,12 +62,8 @@
 
 - Restore old `emqx_auth_jwt` module API, so the hook callback functions registered in older version will not be invalidated after hot-upgrade [#9144](https://github.com/emqx/emqx/pull/9144).
 
-<<<<<<< HEAD
 - Avoid crash logs in CoAP gateway when receiving liveness checking packets from Load Balancer [#9118](https://github.com/emqx/emqx/pull/9118).
 
-- Fixed the response status code for the `/status` endpoint [#9210](https://github.com/emqx/emqx/pull/9210). 
-  Before the fix, it always returned `200` even if the EMQX application was not running.  Now it returns `503` in that case.
-=======
 - Fixed the response status code for the `/status` endpoint [#9210](https://github.com/emqx/emqx/pull/9210).
   Before the fix, it always returned `200` even if the EMQX application was not running.  Now it returns `503` in that case.
 
@@ -84,5 +80,4 @@
 
 - When republishing messages or bridge messages to other brokers, check the validity of the topic and make sure it does not have topic wildcards [#9291](https://github.com/emqx/emqx/pull/9291).
 
-- Disable authorization for `api/v4/emqx_prometheus` endpoint on management api listener (default 8081) [#9294](https://github.com/emqx/emqx/pull/9294).
->>>>>>> 06bbb173
+- Disable authorization for `api/v4/emqx_prometheus` endpoint on management api listener (default 8081) [#9294](https://github.com/emqx/emqx/pull/9294).