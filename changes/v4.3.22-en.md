--- conflicted
+++ resolved
@@ -15,11 +15,8 @@
 - Added a log censor to avoid logging sensitive data [#9189](https://github.com/emqx/emqx/pull/9189).
   If the data to be logged is a map or key-value list which contains sensitive key words such as `password`, the value is obfuscated as `******`.
 
-<<<<<<< HEAD
 - Enhanced log security in ACL modules, sensitive data will be obscured. [#9242](https://github.com/emqx/emqx/pull/9242).
 
-=======
->>>>>>> 46141674
 ## Bug fixes
 
 - Fix that after uploading a backup file with an UTF8 filename, HTTP API `GET /data/export` fails with status code 500 [#9224](https://github.com/emqx/emqx/pull/9224).
