<<<<<<< HEAD
在 helm chart 中增加 pod disruption budget。
=======
在 Helm chart 中添加干扰预算 (disruption budget)。
>>>>>>> 203885ea
<|MERGE_RESOLUTION|>--- conflicted
+++ resolved
@@ -1,5 +1 @@
-<<<<<<< HEAD
-在 helm chart 中增加 pod disruption budget。
-=======
-在 Helm chart 中添加干扰预算 (disruption budget)。
->>>>>>> 203885ea
+在 Helm chart 中添加干扰预算 (disruption budget)。